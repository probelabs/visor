--- conflicted
+++ resolved
@@ -468,7 +468,6 @@
     on: [issue_opened]
     op: labels.add
     value_js: |
-<<<<<<< HEAD
       const raw = (outputs && outputs['issue-assistant'] && outputs['issue-assistant'].labels) || [];
       const labels = Array.isArray(raw) ? raw : [];
       // Sanitize labels: keep [A-Za-z0-9:/\- ] (alphanumerics, colon, slash, hyphen, and space), collapse repeated '/'
@@ -476,21 +475,6 @@
         .map(v => String(v ?? ''))
         .map(s => s.replace(/[^A-Za-z0-9:\/\- ]/g, '').replace(/\/{2,}/g, '/').trim())
         .filter(Boolean);
-=======
-      try {
-        var ai = outputs && outputs['issue-assistant'] ? outputs['issue-assistant'] : {};
-        var labels = Array.isArray(ai && ai.labels) ? ai.labels : [];
-        // Sanitize labels: keep [A-Za-z0-9:/\- ] (alphanumerics, colon, slash, hyphen, and space), collapse repeated '/'
-        return labels
-          .map(function(v) { return String(v == null ? '' : v); })
-          .map(function(s) { return s.replace(/[^A-Za-z0-9:\/\- ]/g, '').replace(/\/{2,}/g, '/').trim(); })
-          .filter(Boolean);
-      } catch (e) {
-        // Avoid shadowing/resolution quirks with identifier name "error" in sandboxed environments
-        log('Error processing issue labels:', e);
-        return [];
-      }
->>>>>>> f60b8ea6
 
   # External origin labelling for PRs and Issues
   external-label:
