{
  "name": "@probelabs/visor",
  "version": "0.1.42",
  "main": "dist/index.js",
  "bin": {
    "visor": "./dist/index.js"
  },
  "exports": {
    ".": {
      "require": "./dist/index.js",
      "import": "./dist/index.js"
    },
    "./sdk": {
      "types": "./dist/sdk/sdk.d.ts",
      "import": "./dist/sdk/sdk.mjs",
      "require": "./dist/sdk/sdk.js"
    },
    "./cli": {
      "require": "./dist/index.js"
    }
  },
  "files": [
    "dist/",
    "defaults/",
    "action.yml",
    "README.md",
    "LICENSE"
  ],
  "publishConfig": {
    "access": "public",
    "registry": "https://registry.npmjs.org/"
  },
  "scripts": {
<<<<<<< HEAD
    "build:cli": "ncc build src/index.ts -o dist && cp -r defaults dist/ && cp -r src/debug-visualizer/ui dist/debug-visualizer/ && node scripts/inject-version.js && echo '#!/usr/bin/env node' | cat - dist/index.js > temp && mv temp dist/index.js && chmod +x dist/index.js",
=======
    "build:cli": "ncc build src/index.ts -o dist && cp -r defaults dist/ && cp -r output dist/ && node scripts/inject-version.js && echo '#!/usr/bin/env node' | cat - dist/index.js > temp && mv temp dist/index.js && chmod +x dist/index.js",
>>>>>>> fc10627b
    "build:sdk": "tsup src/sdk.ts --dts --sourcemap --format esm,cjs --out-dir dist/sdk",
    "build": "npm run build:cli && npm run build:sdk",
    "test": "jest",
    "prepublishOnly": "npm run build",
    "test:watch": "jest --watch",
    "test:coverage": "jest --coverage",
    "lint": "eslint src tests --ext .ts",
    "lint:fix": "eslint src tests --ext .ts --fix",
    "format": "prettier --write src tests",
    "format:check": "prettier --check src tests",
    "clean": "",
    "prebuild": "npm run clean && node scripts/generate-config-schema.js",
    "pretest": "node scripts/generate-config-schema.js && npm run build:cli",
    "prepare": "husky",
    "pre-commit": "lint-staged",
    "deploy:site": "cd site && npx wrangler pages deploy . --project-name=visor-site --commit-dirty=true",
    "deploy:worker": "npx wrangler deploy",
    "deploy": "npm run deploy:site && npm run deploy:worker",
    "release": "./scripts/release.sh",
    "release:patch": "./scripts/release.sh patch",
    "release:minor": "./scripts/release.sh minor",
    "release:major": "./scripts/release.sh major",
    "release:prerelease": "./scripts/release.sh prerelease",
    "docs:validate": "node scripts/validate-readme-links.js",
    "workshop:setup": "npm install -D reveal-md@6.1.2",
    "workshop:serve": "cd workshop && reveal-md slides.md -w",
    "workshop:export": "reveal-md workshop/slides.md --static workshop/build",
    "workshop:pdf": "reveal-md workshop/slides.md --print workshop/Visor-Workshop.pdf --print-size letter",
    "workshop:pdf:ci": "reveal-md workshop/slides.md --print workshop/Visor-Workshop.pdf --print-size letter --puppeteer-launch-args=\"--no-sandbox --disable-dev-shm-usage\"",
    "workshop:pdf:a4": "reveal-md workshop/slides.md --print workshop/Visor-Workshop-A4.pdf --print-size A4",
    "workshop:build": "npm run workshop:export && npm run workshop:pdf"
  },
  "keywords": [
    "code-review",
    "ai",
    "github-action",
    "cli",
    "pr-review",
    "visor"
  ],
  "author": "Probe Labs",
  "license": "MIT",
  "description": "AI-powered code review tool for GitHub Pull Requests - CLI and GitHub Action",
  "repository": {
    "type": "git",
    "url": "git+https://github.com/probelabs/visor.git"
  },
  "bugs": {
    "url": "https://github.com/probelabs/visor/issues"
  },
  "homepage": "https://github.com/probelabs/visor#readme",
  "dependencies": {
    "@actions/core": "^1.11.1",
    "@modelcontextprotocol/sdk": "^1.20.1",
    "@nyariv/sandboxjs": "^0.8.25",
    "@octokit/action": "^8.0.2",
    "@octokit/auth-app": "^8.1.0",
    "@octokit/core": "^7.0.3",
    "@octokit/rest": "^22.0.0",
    "@opentelemetry/api": "^1.9.0",
    "@opentelemetry/core": "^1.30.1",
    "@opentelemetry/exporter-trace-otlp-grpc": "^0.203.0",
    "@opentelemetry/exporter-trace-otlp-http": "^0.203.0",
    "@opentelemetry/instrumentation": "^0.203.0",
    "@opentelemetry/resources": "^1.30.1",
    "@opentelemetry/sdk-metrics": "^1.30.1",
    "@opentelemetry/sdk-node": "^0.203.0",
    "@opentelemetry/sdk-trace-base": "^1.30.1",
    "@opentelemetry/semantic-conventions": "^1.30.1",
    "@probelabs/probe": "^0.6.0-rc148",
    "@types/commander": "^2.12.0",
    "@types/uuid": "^10.0.0",
    "ajv": "^8.17.1",
    "ajv-formats": "^3.0.1",
    "cli-table3": "^0.6.5",
    "commander": "^14.0.0",
    "dotenv": "^17.2.3",
    "js-yaml": "^4.1.0",
    "liquidjs": "^10.21.1",
    "node-cron": "^3.0.3",
    "open": "^9.1.0",
    "simple-git": "^3.28.0",
    "uuid": "^11.1.0",
    "ws": "^8.18.3"
  },
  "devDependencies": {
    "@eslint/js": "^9.34.0",
    "@kie/act-js": "^2.6.2",
    "@kie/mock-github": "^2.0.1",
    "@types/jest": "^30.0.0",
    "@types/js-yaml": "^4.0.9",
    "@types/node": "^24.3.0",
    "@types/node-cron": "^3.0.11",
    "@types/ws": "^8.18.1",
    "@typescript-eslint/eslint-plugin": "^8.42.0",
    "@typescript-eslint/parser": "^8.42.0",
    "@vercel/ncc": "^0.38.4",
    "eslint": "^9.34.0",
    "eslint-config-prettier": "^10.1.8",
    "eslint-plugin-prettier": "^5.5.4",
    "husky": "^9.1.7",
    "jest": "^30.1.3",
    "lint-staged": "^16.1.6",
    "prettier": "^3.6.2",
    "reveal-md": "^6.1.2",
    "ts-jest": "^29.4.1",
    "ts-json-schema-generator": "^1.5.1",
    "ts-node": "^10.9.2",
    "tsup": "^8.5.0",
    "typescript": "^5.9.2",
    "wrangler": "^3.0.0"
  },
  "peerDependencies": {
    "@anthropic/claude-code-sdk": "^1.0.0"
  },
  "peerDependenciesMeta": {
    "@anthropic/claude-code-sdk": {
      "optional": true
    }
  },
  "directories": {
    "test": "tests"
  },
  "lint-staged": {
    "src/**/*.{ts,js}": [
      "eslint --fix",
      "prettier --write"
    ],
    "tests/**/*.{ts,js}": [
      "eslint --fix",
      "prettier --write"
    ],
    "*.{json,md,yml,yaml}": [
      "prettier --write"
    ]
  }
}<|MERGE_RESOLUTION|>--- conflicted
+++ resolved
@@ -31,11 +31,7 @@
     "registry": "https://registry.npmjs.org/"
   },
   "scripts": {
-<<<<<<< HEAD
-    "build:cli": "ncc build src/index.ts -o dist && cp -r defaults dist/ && cp -r src/debug-visualizer/ui dist/debug-visualizer/ && node scripts/inject-version.js && echo '#!/usr/bin/env node' | cat - dist/index.js > temp && mv temp dist/index.js && chmod +x dist/index.js",
-=======
-    "build:cli": "ncc build src/index.ts -o dist && cp -r defaults dist/ && cp -r output dist/ && node scripts/inject-version.js && echo '#!/usr/bin/env node' | cat - dist/index.js > temp && mv temp dist/index.js && chmod +x dist/index.js",
->>>>>>> fc10627b
+    "build:cli": "ncc build src/index.ts -o dist && cp -r defaults dist/ && cp -r output dist/ && cp -r src/debug-visualizer/ui dist/debug-visualizer/ && node scripts/inject-version.js && echo '#!/usr/bin/env node' | cat - dist/index.js > temp && mv temp dist/index.js && chmod +x dist/index.js",
     "build:sdk": "tsup src/sdk.ts --dts --sourcemap --format esm,cjs --out-dir dist/sdk",
     "build": "npm run build:cli && npm run build:sdk",
     "test": "jest",
