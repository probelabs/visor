import { CheckProviderRegistry } from '../../../src/providers/check-provider-registry';
import {
  CheckProvider,
  CheckProviderConfig,
} from '../../../src/providers/check-provider.interface';
import { PRInfo } from '../../../src/pr-analyzer';
import { ReviewSummary } from '../../../src/reviewer';

// Mock provider for testing
class MockCheckProvider extends CheckProvider {
  constructor(private name: string) {
    super();
  }

  getName(): string {
    return this.name;
  }

  getDescription(): string {
    return `Mock ${this.name} provider`;
  }

  async validateConfig(_config: unknown): Promise<boolean> {
    return true;
  }

  async execute(_prInfo: PRInfo, _config: CheckProviderConfig): Promise<ReviewSummary> {
    return {
      issues: [],
    };
  }

  getSupportedConfigKeys(): string[] {
    return ['type'];
  }

  async isAvailable(): Promise<boolean> {
    return this.name !== 'unavailable';
  }

  getRequirements(): string[] {
    return [`${this.name} requirements`];
  }
}

describe('CheckProviderRegistry', () => {
  let registry: CheckProviderRegistry;

  beforeEach(() => {
    // Clear singleton instance before each test
    CheckProviderRegistry.clearInstance();
    registry = CheckProviderRegistry.getInstance();
  });

  afterEach(() => {
    CheckProviderRegistry.clearInstance();
  });

  describe('getInstance', () => {
    it('should return singleton instance', () => {
      const instance1 = CheckProviderRegistry.getInstance();
      const instance2 = CheckProviderRegistry.getInstance();
      expect(instance1).toBe(instance2);
    });

    it('should register default providers', () => {
      const providers = registry.getAvailableProviders();
      expect(providers).toContain('ai');
      expect(providers).toContain('command');
      expect(providers).toContain('http');
      expect(providers).toContain('http_input');
      expect(providers).toContain('http_client');
      expect(providers).toContain('noop');
    });
  });

  describe('register', () => {
    it('should register a new provider', () => {
      const provider = new MockCheckProvider('custom');
      registry.register(provider);
      expect(registry.hasProvider('custom')).toBe(true);
    });

    it('should throw error for duplicate provider', () => {
      const provider1 = new MockCheckProvider('custom');
      const provider2 = new MockCheckProvider('custom');

      registry.register(provider1);
      expect(() => registry.register(provider2)).toThrow("Provider 'custom' is already registered");
    });
  });

  describe('unregister', () => {
    it('should unregister a provider', () => {
      const provider = new MockCheckProvider('custom');
      registry.register(provider);
      registry.unregister('custom');
      expect(registry.hasProvider('custom')).toBe(false);
    });

    it('should throw error for non-existent provider', () => {
      expect(() => registry.unregister('nonexistent')).toThrow("Provider 'nonexistent' not found");
    });
  });

  describe('getProvider', () => {
    it('should return registered provider', () => {
      const provider = new MockCheckProvider('custom');
      registry.register(provider);
      const retrieved = registry.getProvider('custom');
      expect(retrieved).toBe(provider);
    });

    it('should return undefined for non-existent provider', () => {
      const retrieved = registry.getProvider('nonexistent');
      expect(retrieved).toBeUndefined();
    });
  });

  describe('getProviderOrThrow', () => {
    it('should return registered provider', () => {
      const provider = new MockCheckProvider('custom');
      registry.register(provider);
      const retrieved = registry.getProviderOrThrow('custom');
      expect(retrieved).toBe(provider);
    });

    it('should throw error for non-existent provider', () => {
      expect(() => registry.getProviderOrThrow('nonexistent')).toThrow(
        /Check provider 'nonexistent' not found/
      );
    });
  });

  describe('hasProvider', () => {
    it('should return true for registered provider', () => {
      const provider = new MockCheckProvider('custom');
      registry.register(provider);
      expect(registry.hasProvider('custom')).toBe(true);
    });

    it('should return false for non-existent provider', () => {
      expect(registry.hasProvider('nonexistent')).toBe(false);
    });
  });

  describe('getAvailableProviders', () => {
    it('should return all registered provider names', () => {
      registry.reset(); // Clear default providers

      const provider1 = new MockCheckProvider('provider1');
      const provider2 = new MockCheckProvider('provider2');

      registry.register(provider1);
      registry.register(provider2);

      const providers = registry.getAvailableProviders();
      expect(providers).toContain('provider1');
      expect(providers).toContain('provider2');
    });
  });

  describe('getAllProviders', () => {
    it('should return all provider instances', () => {
      registry.reset();

      const provider1 = new MockCheckProvider('provider1');
      const provider2 = new MockCheckProvider('provider2');

      registry.register(provider1);
      registry.register(provider2);

      const providers = registry.getAllProviders();
      expect(providers).toContain(provider1);
      expect(providers).toContain(provider2);
<<<<<<< HEAD
      // Reset adds 9 default providers (ai, command, http, http_input, http_client, noop, log, memory, claude-code) + 2 custom = 11 total
=======
      // Reset adds default providers (ai, command, http, http_input, http_client, noop, log, github, claude-code) + 2 custom
      // Update expected count if defaults set changes
>>>>>>> 44cdd8f2
      expect(providers.length).toBe(11);
    });
  });

  describe('getActiveProviders', () => {
    it('should return only available providers', async () => {
      registry.reset();

      const availableProvider = new MockCheckProvider('available');
      const unavailableProvider = new MockCheckProvider('unavailable');

      registry.register(availableProvider);
      registry.register(unavailableProvider);

      const activeProviders = await registry.getActiveProviders();
      expect(activeProviders).toContain(availableProvider);
      expect(activeProviders).not.toContain(unavailableProvider);
    });
  });

  describe('listProviders', () => {
    it('should return provider information', async () => {
      registry.reset();

      const provider = new MockCheckProvider('custom');
      registry.register(provider);

      const info = await registry.listProviders();
      const customInfo = info.find(p => p.name === 'custom');

      expect(customInfo).toBeDefined();
      expect(customInfo?.description).toBe('Mock custom provider');
      expect(customInfo?.available).toBe(true);
      expect(customInfo?.requirements).toEqual(['custom requirements']);
    });
  });

  describe('reset', () => {
    it('should clear all providers and re-register defaults', () => {
      const customProvider = new MockCheckProvider('custom');
      registry.register(customProvider);

      registry.reset();

      expect(registry.hasProvider('custom')).toBe(false);
      expect(registry.hasProvider('ai')).toBe(true);
      expect(registry.hasProvider('command')).toBe(true);
      expect(registry.hasProvider('http')).toBe(true);
      expect(registry.hasProvider('http_input')).toBe(true);
      expect(registry.hasProvider('http_client')).toBe(true);
      expect(registry.hasProvider('noop')).toBe(true);
    });
  });
});<|MERGE_RESOLUTION|>--- conflicted
+++ resolved
@@ -173,13 +173,8 @@
       const providers = registry.getAllProviders();
       expect(providers).toContain(provider1);
       expect(providers).toContain(provider2);
-<<<<<<< HEAD
-      // Reset adds 9 default providers (ai, command, http, http_input, http_client, noop, log, memory, claude-code) + 2 custom = 11 total
-=======
-      // Reset adds default providers (ai, command, http, http_input, http_client, noop, log, github, claude-code) + 2 custom
-      // Update expected count if defaults set changes
->>>>>>> 44cdd8f2
-      expect(providers.length).toBe(11);
+      // Reset adds 10 default providers (ai, command, http, http_input, http_client, noop, log, memory, github, claude-code) + 2 custom = 12 total
+      expect(providers.length).toBe(12);
     });
   });
 
