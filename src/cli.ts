import { Command } from 'commander';
import { CliOptions, CheckType, OutputFormat } from './types/cli';
import { EventTrigger } from './types/config';
import { VALID_EVENT_TRIGGERS } from './config';
import * as fs from 'fs';
import * as path from 'path';
// Import version from package.json to avoid hardcoding
const packageJson = require('../package.json');

/**
 * CLI argument parser and command handler
 */
export class CLI {
  private program: Command;
  private validChecks: CheckType[] = ['performance', 'architecture', 'security', 'style', 'all'];
  private validOutputs: OutputFormat[] = ['table', 'json', 'markdown', 'sarif'];
  // Valid events: all core EventTrigger types plus 'all' for CLI-only usage
  // Reuses VALID_EVENT_TRIGGERS from config.ts as the single source of truth
  private validEvents: ReadonlyArray<EventTrigger | 'all'> = [
    ...VALID_EVENT_TRIGGERS,
    'all', // CLI-specific: run checks regardless of event triggers
  ] as const;

  constructor() {
    this.program = new Command();
    this.setupProgram();
  }

  /**
   * Set up the commander program with options and validation
   */
  private setupProgram(): void {
    this.program
      .name('visor')
      .description('Visor - AI-powered code review tool')
      .version(this.getVersion())
      .option(
        '-c, --check <type>',
        'Specify check type (can be used multiple times)',
        this.collectChecks,
        []
      )
      .option('-o, --output <format>', 'Output format (table, json, markdown, sarif)', 'table')
      .option('--output-file <path>', 'Write formatted output to a file instead of stdout')
      .option('--config <path>', 'Path to configuration file')
      .option(
        '--timeout <ms>',
        'Timeout for check operations in milliseconds (default: 600000ms / 10 minutes)',
        value => parseInt(value, 10)
      )
      .option(
        '--max-parallelism <count>',
        'Maximum number of checks to run in parallel (default: 3)',
        value => parseInt(value, 10)
      )
      .option('--debug', 'Enable debug mode for detailed output')
      .option('-v, --verbose', 'Increase verbosity (without full debug)')
      .option('-q, --quiet', 'Reduce verbosity to warnings and errors')
      .option('--fail-fast', 'Stop execution on first failure condition')
      .option('--tags <tags>', 'Include checks with these tags (comma-separated)')
      .option('--exclude-tags <tags>', 'Exclude checks with these tags (comma-separated)')
      .option('--no-remote-extends', 'Disable loading configurations from remote URLs')
      .option('--enable-code-context', 'Force include code diffs in analysis (CLI mode)')
      .option('--disable-code-context', 'Force exclude code diffs from analysis (CLI mode)')
      .option(
        '--analyze-branch-diff',
        'Analyze diff vs base branch when on feature branch (auto-enabled for code-review schemas)'
      )
      .option(
        '--event <type>',
        'Simulate GitHub event (pr_opened, pr_updated, issue_opened, issue_comment, manual, all). Default: auto-detect from schema or "all"'
      )
      .option('--mode <mode>', 'Run mode (cli|github-actions). Default: cli')
      .option('--debug-server', 'Start debug visualizer server for live execution visualization')
      .option('--debug-port <port>', 'Port for debug server (default: 3456)', value => parseInt(value, 10))
      .addHelpText('after', this.getExamplesText())
      .exitOverride(); // Prevent automatic process.exit for better error handling

    // Add validation for options
    this.program.hook('preAction', thisCommand => {
      const opts = thisCommand.opts();
      this.validateOptions(opts);
    });
  }

  /**
   * Collect multiple check arguments
   */
  private collectChecks = (value: string, previous: string[]): string[] => {
    return previous.concat([value]);
  };

  /**
   * Parse command line arguments
   */
  public parseArgs(argv: string[]): CliOptions {
    try {
      // Ensure argv has at least the program name for commander.js
      const normalizedArgv =
        argv.length > 0 && !argv[0].startsWith('-') ? argv : ['node', 'visor', ...argv];

      // Create a fresh program instance for each parse to avoid state issues
      const tempProgram = new Command();
      tempProgram
        .name('visor')
        .description('Visor - AI-powered code review tool')
        .version(this.getVersion())
        .option(
          '-c, --check <type>',
          'Specify check type (can be used multiple times)',
          this.collectChecks,
          []
        )
        .option('-o, --output <format>', 'Output format (table, json, markdown, sarif)', 'table')
        .option('--output-file <path>', 'Write formatted output to a file instead of stdout')
        .option('--config <path>', 'Path to configuration file')
        .option(
          '--timeout <ms>',
          'Timeout for check operations in milliseconds (default: 600000ms / 10 minutes)',
          value => parseInt(value, 10)
        )
        .option(
          '--max-parallelism <count>',
          'Maximum number of checks to run in parallel (default: 3)',
          value => parseInt(value, 10)
        )
        .option('--debug', 'Enable debug mode for detailed output')
        .option('-v, --verbose', 'Increase verbosity (without full debug)')
        .option('-q, --quiet', 'Reduce verbosity to warnings and errors')
        .option('--fail-fast', 'Stop execution on first failure condition')
        .option('--tags <tags>', 'Include checks with these tags (comma-separated)')
        .option('--exclude-tags <tags>', 'Exclude checks with these tags (comma-separated)')
        .option(
          '--allowed-remote-patterns <patterns>',
          'Comma-separated list of allowed URL prefixes for remote config extends (e.g., "https://github.com/,https://raw.githubusercontent.com/")'
        )
        .option('--enable-code-context', 'Force include code diffs in analysis (CLI mode)')
        .option('--disable-code-context', 'Force exclude code diffs from analysis (CLI mode)')
        .option(
          '--analyze-branch-diff',
          'Analyze diff vs base branch when on feature branch (auto-enabled for code-review schemas)'
        )
        .option(
          '--event <type>',
          'Simulate GitHub event (pr_opened, pr_updated, issue_opened, issue_comment, manual, all). Default: auto-detect from schema or "all"'
        )
        .option('--mode <mode>', 'Run mode (cli|github-actions). Default: cli')
        .option('--debug-server', 'Start debug visualizer server for live execution visualization')
        .option('--debug-port <port>', 'Port for debug server (default: 3456)', value => parseInt(value, 10))
        .allowUnknownOption(false)
        .allowExcessArguments(false) // Don't allow positional arguments
        .addHelpText('after', this.getExamplesText())
        .exitOverride(); // Prevent process.exit during tests

      tempProgram.parse(normalizedArgv);
      const options = tempProgram.opts();

      // Validate options
      this.validateOptions(options);

      // Remove duplicates and preserve order
      const uniqueChecks = [...new Set(options.check)] as CheckType[];

      // Set environment variable if no-remote-extends is set
      if (options.noRemoteExtends) {
        process.env.VISOR_NO_REMOTE_EXTENDS = 'true';
      }

      // Parse allowed remote patterns if provided
      let allowedRemotePatterns: string[] | undefined;
      if (options.allowedRemotePatterns) {
        allowedRemotePatterns = options.allowedRemotePatterns
          .split(',')
          .map((p: string) => p.trim());
      }

      // Parse tag filters
      let tags: string[] | undefined;
      if (options.tags) {
        tags = options.tags.split(',').map((t: string) => t.trim());
      }

      let excludeTags: string[] | undefined;
      if (options.excludeTags) {
        excludeTags = options.excludeTags.split(',').map((t: string) => t.trim());
      }

      // Determine code context mode
      let codeContext: 'auto' | 'enabled' | 'disabled' = 'auto';
      if (options.enableCodeContext) {
        codeContext = 'enabled';
      } else if (options.disableCodeContext) {
        codeContext = 'disabled';
      }

      return {
        checks: uniqueChecks,
        output: options.output as OutputFormat,
        outputFile: options.outputFile,
        configPath: options.config,
        timeout: options.timeout,
        maxParallelism: options.maxParallelism,
        debug: options.debug,
        verbose: options.verbose,
        quiet: options.quiet,
        failFast: options.failFast,
        tags,
        excludeTags,
        allowedRemotePatterns,
        help: options.help,
        version: options.version,
        codeContext,
<<<<<<< HEAD
        debugServer: options.debugServer || false,
        debugPort: options.debugPort,
=======
        analyzeBranchDiff: options.analyzeBranchDiff,
        event: options.event,
>>>>>>> fc10627b
      };
    } catch (error: unknown) {
      // Handle commander.js exit overrides for help/version ONLY
      if (error && typeof error === 'object' && 'code' in error) {
        const commanderError = error as { code: string };

        if (commanderError.code === 'commander.helpDisplayed') {
          return {
            checks: [],
            output: 'table' as OutputFormat,
            help: true,
          };
        }

        if (commanderError.code === 'commander.version') {
          return {
            checks: [],
            output: 'table' as OutputFormat,
            version: true,
          };
        }

        // For all other commander errors (including optionMissingArgument), re-throw
      }

      // Re-throw all errors including commander parsing errors
      throw error;
    }
  }

  /**
   * Validate parsed options
   */
  private validateOptions(options: Record<string, unknown>): void {
    // Skip check name validation here - it will be validated against the actual loaded config
    // This allows both built-in checks and config-defined checks to work properly

    // Validate output format
    if (options.output && !this.validOutputs.includes(options.output as OutputFormat)) {
      throw new Error(
        `Invalid output format: ${options.output}. Available options: ${this.validOutputs.join(', ')}`
      );
    }

    // Validate timeout
    if (options.timeout !== undefined) {
      if (typeof options.timeout !== 'number' || isNaN(options.timeout) || options.timeout < 0) {
        throw new Error(
          `Invalid timeout value: ${options.timeout}. Timeout must be a positive number in milliseconds.`
        );
      }
    }

    // Validate max parallelism
    if (options.maxParallelism !== undefined) {
      if (
        typeof options.maxParallelism !== 'number' ||
        isNaN(options.maxParallelism) ||
        options.maxParallelism < 1
      ) {
        throw new Error(
          `Invalid max parallelism value: ${options.maxParallelism}. Max parallelism must be a positive integer (minimum 1).`
        );
      }
    }

    // Validate event type
    if (options.event && !this.validEvents.includes(options.event as EventTrigger | 'all')) {
      throw new Error(
        `Invalid event type: ${options.event}. Available options: ${this.validEvents.join(', ')}`
      );
    }
  }

  /**
   * Get help text
   */
  public getHelpText(): string {
    // Use the same configuration as parseArgs to ensure consistency
    const tempProgram = new Command();
    tempProgram
      .name('visor')
      .description('Visor - AI-powered code review tool')
      .version(this.getVersion())
      .option(
        '-c, --check <type>',
        'Specify check type (can be used multiple times)',
        this.collectChecks,
        []
      )
      .option('-o, --output <format>', 'Output format (table, json, markdown, sarif)', 'table')
      .option('--output-file <path>', 'Write formatted output to a file instead of stdout')
      .option('--config <path>', 'Path to configuration file')
      .option(
        '--timeout <ms>',
        'Timeout for check operations in milliseconds (default: 600000ms / 10 minutes)',
        value => parseInt(value, 10)
      )
      .option(
        '--max-parallelism <count>',
        'Maximum number of checks to run in parallel (default: 3)',
        value => parseInt(value, 10)
      )
      .option('--debug', 'Enable debug mode for detailed output')
      .option('-v, --verbose', 'Increase verbosity (without full debug)')
      .option('-q, --quiet', 'Reduce verbosity to warnings and errors')
      .option('--fail-fast', 'Stop execution on first failure condition')
      .option('--tags <tags>', 'Include checks with these tags (comma-separated)')
      .option('--exclude-tags <tags>', 'Exclude checks with these tags (comma-separated)')
      .option('--enable-code-context', 'Force include code diffs in analysis (CLI mode)')
      .option('--disable-code-context', 'Force exclude code diffs from analysis (CLI mode)')
      .option(
        '--analyze-branch-diff',
        'Analyze diff vs base branch when on feature branch (auto-enabled for code-review schemas)'
      )
      .option(
        '--event <type>',
        'Simulate GitHub event (pr_opened, pr_updated, issue_opened, issue_comment, manual, all). Default: auto-detect from schema or "all"'
      )
      .option('--mode <mode>', 'Run mode (cli|github-actions). Default: cli')
      .option('--debug-server', 'Start debug visualizer server for live execution visualization')
      .option('--debug-port <port>', 'Port for debug server (default: 3456)', value => parseInt(value, 10))
      .addHelpText('after', this.getExamplesText());

    // Get the basic help and append examples manually if addHelpText doesn't work
    const basicHelp = tempProgram.helpInformation();
    return basicHelp + this.getExamplesText();
  }

  /**
   * Get version from package.json
   */
  public getVersion(): string {
    // First, try environment variable (set during build/publish)
    if (process.env.VISOR_VERSION) {
      return process.env.VISOR_VERSION;
    }

    try {
      // Try multiple possible locations for package.json
      const possiblePaths = [
        path.join(__dirname, '../../package.json'), // Development
        path.join(__dirname, '../package.json'), // Alternate bundled
        path.join(process.cwd(), 'package.json'), // Current directory
        '/snapshot/visor/package.json', // Vercel pkg snapshot
      ];

      for (const packageJsonPath of possiblePaths) {
        if (fs.existsSync(packageJsonPath)) {
          try {
            const packageJson = JSON.parse(fs.readFileSync(packageJsonPath, 'utf8'));
            // Only use if it's the visor package
            if (packageJson.name === '@probelabs/visor' && packageJson.version) {
              return packageJson.version;
            }
          } catch {
            // Try next path
          }
        }
      }
    } catch {
      // Continue to fallback
    }

    // Fallback to the version from package.json (set during release via git tag)
    return packageJson.version || 'unknown';
  }

  /**
   * Get examples text for help
   */
  public getExamplesText(): string {
    return `
Examples:
  visor --check performance --output table
  visor --check performance --check security --config ./.visor.yaml
  visor --check all --output json
  visor --check architecture --check security --output markdown
  visor --check security --output sarif > results.sarif
  visor --check all --output json --output-file results.json   # Save to file reliably
  visor --check all --timeout 300000 --output json           # 5 minute timeout
  visor --check all --max-parallelism 5 --output json        # Run up to 5 checks in parallel
  visor --check all --debug --output markdown                # Enable debug mode
  visor --check all --fail-fast --output json                # Stop on first failure
  visor --tags local,fast --output table                      # Run checks tagged as 'local' or 'fast'
  visor --exclude-tags slow,experimental --output json        # Skip checks tagged as 'slow' or 'experimental'
  visor --tags security --exclude-tags slow                   # Run security checks but skip slow ones`;
  }

  /**
   * Display help
   */
  public showHelp(): void {
    this.program.help();
  }

  /**
   * Display version
   */
  public showVersion(): void {
    console.log(this.getVersion());
  }
}<|MERGE_RESOLUTION|>--- conflicted
+++ resolved
@@ -210,13 +210,10 @@
         help: options.help,
         version: options.version,
         codeContext,
-<<<<<<< HEAD
         debugServer: options.debugServer || false,
         debugPort: options.debugPort,
-=======
         analyzeBranchDiff: options.analyzeBranchDiff,
         event: options.event,
->>>>>>> fc10627b
       };
     } catch (error: unknown) {
       // Handle commander.js exit overrides for help/version ONLY
