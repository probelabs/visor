--- conflicted
+++ resolved
@@ -1803,16 +1803,13 @@
   (process.env.NODE_ENV !== 'test' && process.env.JEST_WORKER_ID === undefined)
 ) {
   (async () => {
-<<<<<<< HEAD
-    // Explicit mode selection: --mode flag takes precedence; otherwise read Action input 'mode';
-    // Fallback to 'cli' when unspecified. This removes reliance on GITHUB_ACTIONS heuristics.
+    // Explicit mode selection: --mode flag (or --cli) > Action input 'mode' > default 'cli'.
+    // This avoids relying on GITHUB_ACTIONS heuristics.
     const argv = process.argv.slice(2);
     const modeFromFlagEq = argv.find(a => a.startsWith('--mode='))?.split('=')[1];
     const modeIdx = argv.indexOf('--mode');
     const modeFromFlag = modeFromFlagEq || (modeIdx >= 0 ? argv[modeIdx + 1] : undefined);
-    // Allow shorthand --cli to force CLI path
     const shorthandCli = argv.includes('--cli');
-    // Read GitHub Action input 'mode' if available (no-op outside Actions)
     let modeFromInput = '';
     try {
       modeFromInput = getInput('mode') || '';
@@ -1822,43 +1819,6 @@
       .toLowerCase();
 
     if (mode === 'github-actions' || mode === 'github') {
-=======
-    // Minimal, yesterday-like behavior with a small exception:
-    // - Default to Action mode under GITHUB_ACTIONS
-    // - But if user explicitly invokes CLI help/version/validate or --mode cli, honor CLI even in Actions
-    const inGithub = process.env.GITHUB_ACTIONS === 'true' || !!process.env.GITHUB_ACTIONS;
-    const forceE2E = process.env.VISOR_E2E_FORCE_RUN === 'true';
-    const argv = process.argv.slice(2);
-    const explicitCliMode = (() => {
-      if (argv.includes('--cli')) return true;
-      const modeEq = argv.find(a => a.startsWith('--mode='));
-      if (modeEq && modeEq.split('=')[1]?.toLowerCase() === 'cli') return true;
-      const modeIdx = argv.indexOf('--mode');
-      if (modeIdx >= 0 && argv[modeIdx + 1]?.toLowerCase() === 'cli') return true;
-      return false;
-    })();
-    const wantsCliHelp =
-      argv.includes('--help') ||
-      argv.includes('-h') ||
-      argv.includes('--version') ||
-      argv.includes('-V') ||
-      argv.includes('validate');
-    const wantsCliJsonSarif = (() => {
-      const outEq = argv.find(a => a.startsWith('--output='));
-      if (outEq) {
-        const v = outEq.split('=')[1]?.toLowerCase();
-        if (v === 'json' || v === 'sarif') return true;
-      }
-      const outIdx = argv.indexOf('--output');
-      if (outIdx >= 0) {
-        const v = argv[outIdx + 1]?.toLowerCase();
-        if (v === 'json' || v === 'sarif') return true;
-      }
-      return false;
-    })();
-
-    if (inGithub && !explicitCliMode && !wantsCliHelp && !forceE2E && !wantsCliJsonSarif) {
->>>>>>> b2b51a7b
       // Run in GitHub Action mode explicitly and await completion to avoid early exit
       try {
         await run();
