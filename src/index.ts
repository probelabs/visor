--- conflicted
+++ resolved
@@ -452,7 +452,9 @@
     prInfo.comments = comments;
     console.log(`✅ Retrieved ${comments.length} comments for issue`);
   } catch (error) {
-    console.warn(`⚠️ Could not fetch issue comments: ${error instanceof Error ? error.message : 'Unknown error'}`);
+    console.warn(
+      `⚠️ Could not fetch issue comments: ${error instanceof Error ? error.message : 'Unknown error'}`
+    );
     prInfo.comments = [];
   }
 
@@ -673,19 +675,9 @@
         let prInfo: PRInfo;
         if (isPullRequest) {
           // It's a PR comment - fetch the PR diff
-<<<<<<< HEAD
-          prInfo = await analyzer.fetchPRDiff(
-            owner,
-            repo,
-            prNumber,
-            undefined,
-            'issue_comment'
-          );
-=======
           prInfo = await analyzer.fetchPRDiff(owner, repo, prNumber, undefined, 'issue_comment');
-          // Add event context for templates
-          prInfo.eventContext = context.event;
->>>>>>> 6cb0bbeb
+          // Add event context for templates and XML generation
+          (prInfo as any).eventContext = context.event;
         } else {
           // It's an issue comment - create a minimal PRInfo structure for issue assistant
           prInfo = {
@@ -701,7 +693,6 @@
             fullDiff: '',
             eventType: 'issue_comment',
             isIssue: true, // Flag to indicate this is an issue, not a PR
-<<<<<<< HEAD
             eventContext: context.event, // Pass the full event context
           } as any;
 
@@ -712,13 +703,11 @@
             (prInfo as any).comments = comments;
             console.log(`✅ Retrieved ${comments.length} comments for issue`);
           } catch (error) {
-            console.warn(`⚠️ Could not fetch issue comments: ${error instanceof Error ? error.message : 'Unknown error'}`);
+            console.warn(
+              `⚠️ Could not fetch issue comments: ${error instanceof Error ? error.message : 'Unknown error'}`
+            );
             (prInfo as any).comments = [];
           }
-=======
-            eventContext: context.event, // Pass the full event context for templates
-          };
->>>>>>> 6cb0bbeb
         }
 
         // Extract common arguments
@@ -828,13 +817,8 @@
   let prInfo;
   try {
     prInfo = await analyzer.fetchPRDiff(owner, repo, prNumber, undefined, eventType);
-<<<<<<< HEAD
     // Add event context for templates and XML generation
     (prInfo as any).eventContext = context.event;
-=======
-    // Add event context for templates
-    prInfo.eventContext = context.event;
->>>>>>> 6cb0bbeb
   } catch (error) {
     // Handle test scenarios with mock repos
     if (inputs['ai-provider'] === 'mock' || inputs['ai-model'] === 'mock') {
