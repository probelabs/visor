/**
 * Types for Visor configuration system
 */

// Import types from reviewer
import type { ReviewIssue } from '../reviewer';

// Export Issue type for backward compatibility
export type Issue = ReviewIssue;

/**
 * Failure condition severity levels
 */
export type FailureConditionSeverity = 'error' | 'warning' | 'info';

/**
 * Simple failure condition - just an expression string
 */
export type SimpleFailureCondition = string;

/**
 * Complex failure condition with additional metadata
 */
export interface ComplexFailureCondition {
  /** Expression to evaluate using Function Constructor */
  condition: string;
  /** Human-readable message when condition is met */
  message?: string;
  /** Severity level of the failure */
  severity?: FailureConditionSeverity;
  /** Whether this condition should halt execution */
  halt_execution?: boolean;
}

/**
 * Failure condition - can be a simple expression string or complex object
 */
export type FailureCondition = SimpleFailureCondition | ComplexFailureCondition;

/**
 * Collection of failure conditions
 */
export interface FailureConditions {
  [conditionName: string]: FailureCondition;
}

/**
 * Context object available to expressions for failure condition evaluation
 */
export interface FailureConditionContext {
  /** Check results - raw output from the check/schema */
  output: {
    /** Check results */
    issues?: Array<{
      file: string;
      line: number;
      endLine?: number;
      ruleId: string;
      message: string;
      severity: 'info' | 'warning' | 'error' | 'critical';
      category: 'security' | 'performance' | 'style' | 'logic' | 'documentation';
      group?: string;
      schema?: string;
      suggestion?: string;
      replacement?: string;
    }>;

    /** Any additional fields provided by the check/schema */
    [key: string]: unknown;
  };

  /** Previous check outputs for dependencies - keyed by check name */
  outputs?: Record<string, unknown>;

  /** Check context information */
  checkName?: string;
  schema?: string;
  group?: string;

  /** Git context for if conditions */
  branch?: string;
  baseBranch?: string;
  filesChanged?: string[];
  filesCount?: number;
  hasChanges?: boolean;

  /** PR author information */
  authorAssociation?: string;

  /** GitHub event context */
  event?: {
    /** GitHub event name (e.g., 'pull_request', 'issues', 'push') */
    event_name: string;
    /** Action that triggered the event (e.g., 'opened', 'closed', 'synchronize') */
    action?: string;
    /** Repository information */
    repository?: {
      owner: { login: string };
      name: string;
    };
    /** Pull request data (for PR events) */
    pull_request?: {
      number: number;
      state: string;
      head: { sha: string; ref: string };
      base: { sha: string; ref: string };
    };
    /** Issue data (for issue events) */
    issue?: {
      number: number;
      pull_request?: { url: string };
    };
    /** Comment data (for comment events) */
    comment?: {
      body: string;
      user: { login: string };
    };
    /** Additional webhook payload data */
    [key: string]: unknown;
  };

  /** Environment variables */
  env?: Record<string, string>;

  /** Memory accessor for accessing memory store in expressions */
  memory?: {
    get: (key: string, namespace?: string) => unknown;
    has: (key: string, namespace?: string) => boolean;
    list: (namespace?: string) => string[];
    getAll: (namespace?: string) => Record<string, unknown>;
  };

  /** Utility metadata for backward compatibility */
  metadata?: {
    checkName: string;
    schema: string;
    group: string;
    criticalIssues: number;
    errorIssues: number;
    warningIssues: number;
    infoIssues: number;
    totalIssues: number;
    hasChanges: boolean;
    branch: string;
    event: string;
  };

  /** Debug information (if available) */
  debug?: {
    /** Any errors that occurred during processing */
    errors: string[];
    /** Processing time in milliseconds */
    processingTime: number;
    /** AI provider used */
    provider: string;
    /** AI model used */
    model: string;
  };
}

/**
 * Result of failure condition evaluation
 */
export interface FailureConditionResult {
  /** Name of the condition that was evaluated */
  conditionName: string;
  /** Whether the condition evaluated to true (failure) */
  failed: boolean;
  /** The expression that was evaluated */
  expression: string;
  /** Human-readable message */
  message?: string;
  /** Severity of the failure */
  severity: FailureConditionSeverity;
  /** Whether execution should halt */
  haltExecution: boolean;
  /** Error message if evaluation failed */
  error?: string;
}

/**
 * Valid check types in configuration
 */
export type ConfigCheckType =
  | 'ai'
  | 'command'
  | 'script'
  | 'http'
  | 'http_input'
  | 'http_client'
  | 'noop'
  | 'log'
  | 'memory'
  | 'github'
  | 'claude-code'
  | 'mcp'
  | 'human-input';

/**
 * Valid event triggers for checks
 */
export type EventTrigger =
  | 'pr_opened'
  | 'pr_updated'
  | 'pr_closed'
  | 'issue_opened'
  | 'issue_comment'
  | 'manual'
  | 'schedule'
  | 'webhook_received';

/**
 * Valid output formats
 */
export type ConfigOutputFormat = 'table' | 'json' | 'markdown' | 'sarif';

/**
 * Tag filter configuration for selective check execution
 */
export interface TagFilter {
  /** Tags that checks must have to be included (ANY match) */
  include?: string[];
  /** Tags that will exclude checks if present (ANY match) */
  exclude?: string[];
}

/**
 * Valid grouping options
 */
export type GroupByOption = 'check' | 'file' | 'severity' | 'group';

/**
 * Environment variable reference configuration
 */
export interface EnvConfig {
  [key: string]: string | number | boolean;
}

/**
 * Retry configuration for AI provider calls
 */
export interface AIRetryConfig {
  /** Maximum retry attempts (0-50) */
  maxRetries?: number;
  /** Initial delay in milliseconds (0-60000) */
  initialDelay?: number;
  /** Maximum delay cap in milliseconds (0-300000) */
  maxDelay?: number;
  /** Exponential backoff multiplier (1-10) */
  backoffFactor?: number;
  /** Custom error patterns to retry on */
  retryableErrors?: string[];
}

/**
 * Fallback provider configuration
 */
export interface AIFallbackProviderConfig {
  /** AI provider to use */
  provider: 'google' | 'anthropic' | 'openai' | 'bedrock';
  /** Model name to use */
  model: string;
  /** API key for this provider */
  apiKey?: string;
  /** Per-provider retry override */
  maxRetries?: number;
  /** AWS region (for Bedrock) */
  region?: string;
  /** AWS access key ID (for Bedrock) */
  accessKeyId?: string;
  /** AWS secret access key (for Bedrock) */
  secretAccessKey?: string;
}

/**
 * Fallback configuration for AI providers
 */
export interface AIFallbackConfig {
  /** Fallback strategy: 'same-model', 'same-provider', 'any', or 'custom' */
  strategy?: 'same-model' | 'same-provider' | 'any' | 'custom';
  /** Array of fallback provider configurations */
  providers?: AIFallbackProviderConfig[];
  /** Maximum total attempts across all providers */
  maxTotalAttempts?: number;
  /** Enable automatic fallback using available environment variables */
  auto?: boolean;
}

/**
 * AI provider configuration
 */
export interface AIProviderConfig {
  /** AI provider to use */
  provider?: 'google' | 'anthropic' | 'openai' | 'bedrock' | 'mock';
  /** Model name to use */
  model?: string;
  /** API key (usually from environment variables) */
  apiKey?: string;
  /** Request timeout in milliseconds */
  timeout?: number;
  /** Enable debug mode */
  debug?: boolean;
  /** Skip adding code context (diffs, files, PR info) to the prompt */
  skip_code_context?: boolean;
  /** Disable MCP tools - AI will only have access to the prompt text */
  disable_tools?: boolean;
  /** MCP servers configuration */
  mcpServers?: Record<string, McpServerConfig>;
  /** Enable the delegate tool for task distribution to subagents */
  enableDelegate?: boolean;
<<<<<<< HEAD
  /** Retry configuration for this provider */
  retry?: AIRetryConfig;
  /** Fallback configuration for provider failures */
  fallback?: AIFallbackConfig;
=======
  /** Enable Edit and Create tools for file modification (disabled by default for security) */
  allowEdit?: boolean;
>>>>>>> 528a5e91
}

/**
 * MCP Server configuration
 */
export interface McpServerConfig {
  /** Command to execute for the MCP server */
  command: string;
  /** Arguments to pass to the command */
  args?: string[];
  /** Environment variables for the MCP server */
  env?: Record<string, string>;
}

/**
 * Claude Code configuration
 */
export interface ClaudeCodeConfig {
  /** List of allowed tools for Claude Code to use */
  allowedTools?: string[];
  /** Maximum number of turns in conversation */
  maxTurns?: number;
  /** System prompt for Claude Code */
  systemPrompt?: string;
  /** MCP servers configuration */
  mcpServers?: Record<string, McpServerConfig>;
  /** Path to subagent script */
  subagent?: string;
  /** Enable the delegate tool for task distribution to subagents */
  enableDelegate?: boolean;
  /** Event hooks for lifecycle management */
  hooks?: {
    /** Called when check starts */
    onStart?: string;
    /** Called when check ends */
    onEnd?: string;
    /** Called when check encounters an error */
    onError?: string;
  };
}

/**
 * Configuration for a single check
 */
export interface CheckConfig {
  /** Type of check to perform (defaults to 'ai' if not specified) */
  type?: ConfigCheckType;
  /** AI prompt for the check - can be inline string or file path (auto-detected) - required for AI checks */
  prompt?: string;
  /** Additional prompt to append when extending configurations - merged with parent prompt */
  appendPrompt?: string;
  /** Command execution with Liquid template support - required for command checks */
  exec?: string;
  /** Stdin input for tools with Liquid template support - optional for tool checks */
  stdin?: string;
  /** HTTP URL - required for http output checks */
  url?: string;
  /** HTTP body template (Liquid) - required for http output checks */
  body?: string;
  /** HTTP method (defaults to POST) */
  method?: string;
  /** HTTP headers */
  headers?: Record<string, string>;
  /** HTTP endpoint path - required for http_input checks */
  endpoint?: string;
  /** Transform template for http_input data (Liquid) - optional */
  transform?: string;
  /** Transform using JavaScript expressions (evaluated in secure sandbox) - optional */
  transform_js?: string;
  /** Script content to execute for script checks */
  content?: string;
  /** Cron schedule expression (e.g., "0 2 * * *") - optional for any check type */
  schedule?: string;
  /** Focus area for the check (security/performance/style/architecture/all) - optional */
  focus?: string;
  /** Command that triggers this check (e.g., "review", "security-scan") - optional */
  command?: string;
  /** Events that trigger this check (defaults to ['manual'] if not specified) */
  on?: EventTrigger[];
  /** File patterns that trigger this check (optional) */
  triggers?: string[];
  /** AI provider configuration (optional) */
  ai?: AIProviderConfig;
  /** AI model to use for this check - overrides global setting */
  ai_model?: string;
  /** AI provider to use for this check - overrides global setting */
  ai_provider?: 'google' | 'anthropic' | 'openai' | 'bedrock' | 'mock' | string;
  /** MCP servers for this AI check - overrides global setting */
  ai_mcp_servers?: Record<string, McpServerConfig>;
  /** Claude Code configuration (for claude-code type checks) */
  claude_code?: ClaudeCodeConfig;
  /** Environment variables for this check */
  env?: EnvConfig;
  /** Timeout in seconds for command execution (default: 60) */
  timeout?: number;
  /** Check IDs that this check depends on (optional) */
  depends_on?: string[];
  /** Group name for comment separation (e.g., "code-review", "pr-overview") - optional */
  group?: string;
  /** Schema type for template rendering (e.g., "code-review", "markdown") or inline JSON schema object - optional */
  schema?: string | Record<string, unknown>;
  /** Custom template configuration - optional */
  template?: CustomTemplateConfig;
  /** Condition to determine if check should run - runs if expression evaluates to true */
  if?: string;
  /** Check name to reuse AI session from, or true to use first dependency (only works with depends_on) */
  reuse_ai_session?: string | boolean;
  /** How to reuse AI session: 'clone' (default, copy history) or 'append' (share history) */
  session_mode?: 'clone' | 'append';
  /** Simple fail condition - fails check if expression evaluates to true */
  fail_if?: string;
  /** Check-specific failure conditions - optional (deprecated, use fail_if) */
  failure_conditions?: FailureConditions;
  /** Tags for categorizing and filtering checks (e.g., ["local", "fast", "security"]) */
  tags?: string[];
  /** Process output as array and run dependent checks for each item */
  forEach?: boolean;
  /**
   * Control scheduling behavior when this check is triggered via routing (run/goto)
   * from a forEach scope.
   * - 'map': schedule once per item (fan-out) using item scopes.
   * - 'reduce': schedule a single run at the parent scope (aggregation).
   * If unset, the current default is a single run (reduce) for backward compatibility.
   */
  fanout?: 'map' | 'reduce';
  /** Alias for fanout: 'reduce' */
  reduce?: boolean;
  /** Failure routing configuration for this check (retry/goto/run) */
  on_fail?: OnFailConfig;
  /** Success routing configuration for this check (post-actions and optional goto) */
  on_success?: OnSuccessConfig;
  /** Finish routing configuration for forEach checks (runs after ALL iterations complete) */
  on_finish?: OnFinishConfig;
  /**
   * Log provider specific options (optional, only used when type === 'log').
   * Declared here to ensure JSON Schema allows these keys and Ajv does not warn.
   */
  /** Message template for log checks */
  message?: string;
  /** Log level for log checks */
  level?: 'debug' | 'info' | 'warn' | 'error';
  /** Include PR context in log output */
  include_pr_context?: boolean;
  /** Include dependency summaries in log output */
  include_dependencies?: boolean;
  /** Include execution metadata in log output */
  include_metadata?: boolean;
  /**
   * Output parsing hint for command provider (optional)
   * When set to 'json', command stdout is expected to be JSON. When 'text', treat as plain text.
   * Note: command provider attempts JSON parsing heuristically; this flag mainly suppresses schema warnings
   * and may be used by providers to alter parsing behavior in the future.
   */
  output_format?: 'json' | 'text';
  /**
   * Memory provider specific options (optional, only used when type === 'memory').
   */
  /** Memory operation to perform */
  /** Memory operation to perform. Use `type: 'script'` for custom JavaScript. */
  operation?: 'get' | 'set' | 'append' | 'increment' | 'delete' | 'clear' | 'list';
  /** Key for memory operation */
  key?: string;
  /** Value for set/append operations */
  value?: unknown;
  /** JavaScript expression to compute value dynamically */
  value_js?: string;
  // Custom JavaScript lives under the script provider using `content`
  /** Override namespace for this check */
  namespace?: string;
  /**
   * GitHub provider specific options (optional, only used when type === 'github').
   */
  /** GitHub operation to perform (e.g., 'labels.add', 'labels.remove', 'comment.create') */
  op?: string;
  /** Values for GitHub operations (can be array or single value) */
  values?: string[] | string;
  /**
   * MCP provider specific options (optional, only used when type === 'mcp').
   */
  /** Transport type for MCP: stdio (default), sse (legacy), or http (streamable HTTP) */
  transport?: 'stdio' | 'sse' | 'http';
  /** Arguments to pass to the MCP method (supports Liquid templates) */
  methodArgs?: Record<string, unknown>;
  /** Transform template for method arguments (Liquid) */
  argsTransform?: string;
  /** Session ID for HTTP transport (optional, server may generate one) */
  sessionId?: string;
  /** Command arguments (for stdio transport in MCP checks) */
  args?: string[];
  /** Working directory (for stdio transport in MCP checks) */
  workingDirectory?: string;
  /**
   * Human input provider specific options (optional, only used when type === 'human-input').
   */
  /** Placeholder text to show in input field */
  placeholder?: string;
  /** Allow empty input (default: false) */
  allow_empty?: boolean;
  /** Support multiline input (default: false) */
  multiline?: boolean;
  /** Default value if timeout occurs or empty input when allow_empty is true */
  default?: string;
}

/**
 * Backoff policy for retries
 */
export interface BackoffPolicy {
  /** Backoff mode */
  mode?: 'fixed' | 'exponential';
  /** Initial delay in milliseconds */
  delay_ms?: number;
}

/**
 * Retry policy for a step
 */
export interface RetryPolicy {
  /** Maximum retry attempts (excluding the first attempt) */
  max?: number;
  /** Backoff policy */
  backoff?: BackoffPolicy;
}

/**
 * Failure routing configuration per check
 */
export interface OnFailConfig {
  /** Retry policy */
  retry?: RetryPolicy;
  /** Remediation steps to run before reattempt */
  run?: string[];
  /** Jump back to an ancestor step (by id) */
  goto?: string;
  /** Simulate a different event when performing goto (e.g., 'pr_updated') */
  goto_event?: EventTrigger;
  /** Dynamic goto: JS expression returning step id or null */
  goto_js?: string;
  /** Dynamic remediation list: JS expression returning string[] */
  run_js?: string;
}

/**
 * Success routing configuration per check
 */
export interface OnSuccessConfig {
  /** Post-success steps to run */
  run?: string[];
  /** Optional jump back to ancestor step (by id) */
  goto?: string;
  /** Simulate a different event when performing goto (e.g., 'pr_updated') */
  goto_event?: EventTrigger;
  /** Dynamic goto: JS expression returning step id or null */
  goto_js?: string;
  /** Dynamic post-success steps: JS expression returning string[] */
  run_js?: string;
}

/**
 * Finish routing configuration for forEach checks
 * Runs once after ALL iterations of forEach and ALL dependent checks complete
 */
export interface OnFinishConfig {
  /** Post-finish steps to run */
  run?: string[];
  /** Optional jump back to ancestor step (by id) */
  goto?: string;
  /** Simulate a different event when performing goto (e.g., 'pr_updated') */
  goto_event?: EventTrigger;
  /** Dynamic goto: JS expression returning step id or null */
  goto_js?: string;
  /** Dynamic post-finish steps: JS expression returning string[] */
  run_js?: string;
}

/**
 * Global routing defaults
 */
export interface RoutingDefaults {
  /** Per-scope cap on routing transitions (success + failure) */
  max_loops?: number;
  /** Default policies applied to checks (step-level overrides take precedence) */
  defaults?: {
    on_fail?: OnFailConfig;
  };
}

/**
 * Custom template configuration
 */
export interface CustomTemplateConfig {
  /** Path to custom template file (relative to config file or absolute) */
  file?: string;
  /** Raw template content as string */
  content?: string;
}

/**
 * Prompt configuration - supports both string and file reference
 */
export interface PromptConfig {
  /** Raw prompt content as string (supports Liquid templates) */
  content?: string;
  /** Path to prompt file (relative to config file or absolute) */
  file?: string;
}

/**
 * Debug mode configuration
 */
export interface DebugConfig {
  /** Enable debug mode */
  enabled: boolean;
  /** Include AI prompts in debug output */
  includePrompts: boolean;
  /** Include raw AI responses in debug output */
  includeRawResponses: boolean;
  /** Include timing information */
  includeTiming: boolean;
  /** Include provider information */
  includeProviderInfo: boolean;
}

/**
 * PR comment output configuration
 */
export interface PrCommentOutput {
  /** Format of the output */
  format: ConfigOutputFormat;
  /** How to group the results */
  group_by: GroupByOption;
  /** Whether to collapse sections by default */
  collapse: boolean;
  /** Debug mode configuration (optional) */
  debug?: DebugConfig;
}

/**
 * File comment output configuration
 */
export interface FileCommentOutput {
  /** Whether file comments are enabled */
  enabled: boolean;
  /** Whether to show inline comments */
  inline: boolean;
}

/**
 * GitHub Check Runs output configuration
 */
export interface GitHubCheckOutput {
  /** Whether GitHub check runs are enabled */
  enabled: boolean;
  /** Whether to create individual check runs per configured check */
  per_check: boolean;
  /** Custom name prefix for check runs */
  name_prefix?: string;
}

/**
 * Output configuration
 */
export interface OutputConfig {
  /** PR comment configuration */
  pr_comment: PrCommentOutput;
  /** File comment configuration (optional) */
  file_comment?: FileCommentOutput;
  /** GitHub check runs configuration (optional) */
  github_checks?: GitHubCheckOutput;
  /** Whether to enable issue suppression via visor-disable comments (default: true) */
  suppressionEnabled?: boolean;
}

/**
 * HTTP server authentication configuration
 */
export interface HttpAuthConfig {
  /** Authentication type */
  type: 'bearer_token' | 'hmac' | 'basic' | 'none';
  /** Secret or token for authentication */
  secret?: string;
  /** Username for basic auth */
  username?: string;
  /** Password for basic auth */
  password?: string;
}

/**
 * HTTP server endpoint configuration
 */
export interface HttpEndpointConfig {
  /** Path for the webhook endpoint */
  path: string;
  /** Optional transform template (Liquid) for the received data */
  transform?: string;
  /** Optional name/ID for this endpoint */
  name?: string;
}

/**
 * TLS/SSL configuration for HTTPS server
 */
export interface TlsConfig {
  /** Enable TLS/HTTPS */
  enabled: boolean;
  /** Path to TLS certificate file or certificate content */
  cert?: string;
  /** Path to TLS key file or key content */
  key?: string;
  /** Path to CA certificate file or CA content (optional) */
  ca?: string;
  /** Reject unauthorized connections (default: true) */
  rejectUnauthorized?: boolean;
}

/**
 * HTTP server configuration for receiving webhooks
 */
export interface HttpServerConfig {
  /** Whether HTTP server is enabled */
  enabled: boolean;
  /** Port to listen on */
  port: number;
  /** Host/IP to bind to (defaults to 0.0.0.0) */
  host?: string;
  /** TLS/SSL configuration for HTTPS */
  tls?: TlsConfig;
  /** Authentication configuration */
  auth?: HttpAuthConfig;
  /** HTTP endpoints configuration */
  endpoints?: HttpEndpointConfig[];
}

/**
 * Memory storage configuration
 */
export interface MemoryConfig {
  /** Storage mode: "memory" (in-memory, default) or "file" (persistent) */
  storage?: 'memory' | 'file';
  /** Storage format (only for file storage, default: json) */
  format?: 'json' | 'csv';
  /** File path (required if storage: file) */
  file?: string;
  /** Default namespace (default: "default") */
  namespace?: string;
  /** Auto-load on startup (default: true if storage: file) */
  auto_load?: boolean;
  /** Auto-save after operations (default: true if storage: file) */
  auto_save?: boolean;
}

/**
 * Human input request passed to hooks
 */
export interface HumanInputRequest {
  /** Check ID requesting input */
  checkId: string;
  /** Prompt to display to user */
  prompt: string;
  /** Placeholder text (optional) */
  placeholder?: string;
  /** Whether empty input is allowed */
  allowEmpty: boolean;
  /** Whether multiline input is supported */
  multiline: boolean;
  /** Timeout in milliseconds (optional) */
  timeout?: number;
  /** Default value if timeout or empty (optional) */
  default?: string;
}

/**
 * Hooks for runtime integration (SDK mode)
 */
export interface VisorHooks {
  /** Called when human input is required */
  onHumanInput?: (request: HumanInputRequest) => Promise<string>;
}

/**
 * Main Visor configuration
 */
export interface VisorConfig {
  /** Configuration version */
  version: string;
  /** Extends from other configurations - can be file path, HTTP(S) URL, or "default" */
  extends?: string | string[];
  /** Step configurations (recommended) */
  steps?: Record<string, CheckConfig>;
  /** Check configurations (legacy, use 'steps' instead) - always populated after normalization */
  checks?: Record<string, CheckConfig>;
  /** Output configuration */
  output: OutputConfig;
  /** HTTP server configuration for receiving webhooks */
  http_server?: HttpServerConfig;
  /** Memory storage configuration */
  memory?: MemoryConfig;
  /** Runtime hooks for SDK integration */
  hooks?: VisorHooks;
  /** Global environment variables */
  env?: EnvConfig;
  /** Global AI model setting */
  ai_model?: string;
  /** Global AI provider setting */
  ai_provider?: 'google' | 'anthropic' | 'openai' | 'bedrock' | 'mock' | 'claude-code' | string;
  /** Global MCP servers configuration for AI checks */
  ai_mcp_servers?: Record<string, McpServerConfig>;
  /** Maximum number of checks to run in parallel (default: 3) */
  max_parallelism?: number;
  /** Stop execution when any check fails (default: false) */
  fail_fast?: boolean;
  /** Simple global fail condition - fails if expression evaluates to true */
  fail_if?: string;
  /** Global failure conditions - optional (deprecated, use fail_if) */
  failure_conditions?: FailureConditions;
  /** Tag filter for selective check execution */
  tag_filter?: TagFilter;
  /** Optional routing defaults for retry/goto/run policies */
  routing?: RoutingDefaults;
}

/**
 * Environment variable overrides
 */
export interface EnvironmentOverrides {
  /** Config file path from environment */
  configPath?: string;
  /** Output format from environment */
  outputFormat?: string;
  /** Additional environment overrides */
  [key: string]: string | undefined;
}

/**
 * Merged configuration result
 */
export interface MergedConfig {
  /** Base configuration from file */
  config: Partial<VisorConfig>;
  /** CLI-specified checks */
  cliChecks: string[];
  /** CLI-specified output format */
  cliOutput: string;
  /** Environment variable overrides */
  environmentOverrides?: EnvironmentOverrides;
}

/**
 * Configuration validation error
 */
export interface ConfigValidationError {
  /** Field that failed validation */
  field: string;
  /** Error message */
  message: string;
  /** Invalid value (if applicable) */
  value?: unknown;
}

/**
 * Configuration loading options
 */
export interface ConfigLoadOptions {
  /** Whether to validate the configuration */
  validate?: boolean;
  /** Whether to merge with defaults */
  mergeDefaults?: boolean;
  /** Allowed URL patterns for remote config extends */
  allowedRemotePatterns?: string[];
  /** Custom validation rules */
  customValidation?: (config: Partial<VisorConfig>) => ConfigValidationError[];
}<|MERGE_RESOLUTION|>--- conflicted
+++ resolved
@@ -308,15 +308,12 @@
   mcpServers?: Record<string, McpServerConfig>;
   /** Enable the delegate tool for task distribution to subagents */
   enableDelegate?: boolean;
-<<<<<<< HEAD
   /** Retry configuration for this provider */
   retry?: AIRetryConfig;
   /** Fallback configuration for provider failures */
   fallback?: AIFallbackConfig;
-=======
   /** Enable Edit and Create tools for file modification (disabled by default for security) */
   allowEdit?: boolean;
->>>>>>> 528a5e91
 }
 
 /**
