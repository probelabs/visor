import { EventTrigger } from './config';

/**
 * Valid check types that can be performed by Visor
 */
export type CheckType = 'performance' | 'architecture' | 'security' | 'style' | 'all';

/**
 * Valid output formats for CLI results
 */
export type OutputFormat = 'table' | 'json' | 'markdown' | 'sarif';

/**
 * CLI options parsed from command line arguments
 */
export interface CliOptions {
  /** Array of check types to perform */
  checks: CheckType[];
  /** Output format for results */
  output: OutputFormat;
  /** Path to configuration file */
  configPath?: string;
  /** Timeout for check operations in milliseconds (default: 600000ms / 10 minutes) */
  timeout?: number;
  /** Maximum number of checks to run in parallel (default: 3) */
  maxParallelism?: number;
  /** Enable debug mode for detailed output */
  debug?: boolean;
  /** Increase verbosity (more than info, less than debug) */
  verbose?: boolean;
  /** Reduce verbosity to warnings and errors */
  quiet?: boolean;
  /** Stop execution on first failure condition */
  failFast?: boolean;
  /** Tags to include - checks must have at least one of these tags */
  tags?: string[];
  /** Tags to exclude - checks with any of these tags will be skipped */
  excludeTags?: string[];
  /** Allowed URL patterns for remote config extends */
  allowedRemotePatterns?: string[];
  /** Show help text */
  help?: boolean;
  /** Show version */
  version?: boolean;
  /** Code context mode: auto (default), enabled (force include), disabled (force exclude) */
  codeContext?: 'auto' | 'enabled' | 'disabled';
  /** When set, write formatted output to this file instead of stdout */
  outputFile?: string;
  /** Analyze diff vs base branch when on feature branch (auto-enabled for code-review schemas) */
  analyzeBranchDiff?: boolean;
<<<<<<< HEAD
  /** Simulate GitHub event type for event-based filtering */
  event?: string;
  /** Enable debug visualizer server for live debugging */
  debugServer?: boolean;
  /** Port for debug visualizer server (default: 3456) */
  debugPort?: number;
=======
  /** Simulate GitHub event type for event-based filtering ('all' runs checks regardless of event triggers) */
  event?: EventTrigger | 'all';
>>>>>>> fc10627b
}

/**
 * CLI command configuration
 */
export interface CliCommand {
  /** Command name */
  name: string;
  /** Command description */
  description: string;
  /** Command options */
  options: CliOptions;
}<|MERGE_RESOLUTION|>--- conflicted
+++ resolved
@@ -48,17 +48,12 @@
   outputFile?: string;
   /** Analyze diff vs base branch when on feature branch (auto-enabled for code-review schemas) */
   analyzeBranchDiff?: boolean;
-<<<<<<< HEAD
-  /** Simulate GitHub event type for event-based filtering */
-  event?: string;
+  /** Simulate GitHub event type for event-based filtering ('all' runs checks regardless of event triggers) */
+  event?: EventTrigger | 'all';
   /** Enable debug visualizer server for live debugging */
   debugServer?: boolean;
   /** Port for debug visualizer server (default: 3456) */
   debugPort?: number;
-=======
-  /** Simulate GitHub event type for event-based filtering ('all' runs checks regardless of event triggers) */
-  event?: EventTrigger | 'all';
->>>>>>> fc10627b
 }
 
 /**
