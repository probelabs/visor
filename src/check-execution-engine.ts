import {
  PRReviewer,
  ReviewSummary,
  ReviewOptions,
  GroupedCheckResults,
  CheckResult,
  ReviewIssue,
} from './reviewer';
import { GitRepositoryAnalyzer, GitRepositoryInfo } from './git-repository-analyzer';
import { AnalysisResult } from './output-formatters';
import { PRInfo } from './pr-analyzer';
import { PRAnalyzer } from './pr-analyzer';
import { CheckProviderRegistry } from './providers/check-provider-registry';
import { CheckProviderConfig } from './providers/check-provider.interface';
import { DependencyResolver, DependencyGraph } from './dependency-resolver';
import { FailureConditionEvaluator } from './failure-condition-evaluator';
import { FailureConditionResult, CheckConfig } from './types/config';
import { GitHubCheckService, CheckRunOptions } from './github-check-service';
import { IssueFilter } from './issue-filter';
import { logger } from './logger';
import Sandbox from '@nyariv/sandboxjs';
import { ExecutionJournal, ScopePath, ContextView } from './snapshot-store';
import { createSecureSandbox, compileAndRun } from './utils/sandbox';
import { VisorConfig, OnFailConfig, OnSuccessConfig, OnFinishConfig } from './types/config';
import {
  createPermissionHelpers,
  detectLocalMode,
  resolveAssociationFromEvent,
} from './utils/author-permissions';
import { MemoryStore } from './memory-store';
import { emitNdjsonSpanWithEvents, emitNdjsonFallback } from './telemetry/fallback-ndjson';
import { addEvent } from './telemetry/trace-helpers';
import { addFailIfTriggered } from './telemetry/metrics';
<<<<<<< HEAD
=======
import { trace, context as otContext } from './telemetry/lazy-otel';
import { captureForEachState, captureStateSnapshot } from './telemetry/state-capture';
>>>>>>> 3f4e639a

type ExtendedReviewSummary = ReviewSummary & {
  output?: unknown;
  content?: string;
  isForEach?: boolean;
  forEachItems?: unknown[];
  // Preserve per-item results for forEach-dependent checks so children can gate per item
  forEachItemResults?: ReviewSummary[];
  // Per-item fatal mask: true means this item is fatal/should gate descendants
  forEachFatalMask?: boolean[];
};

/**
 * Statistics for a single check execution
 */
export interface CheckExecutionStats {
  checkName: string;
  totalRuns: number; // How many times the check executed (1 or forEach iterations)
  successfulRuns: number;
  failedRuns: number;
  skipped: boolean;
  skipReason?: 'if_condition' | 'fail_fast' | 'dependency_failed';
  skipCondition?: string; // The actual if condition text
  totalDuration: number; // Total duration in milliseconds
  // Provider/self time (excludes time spent running routed children/descendants)
  providerDurationMs?: number;
  perIterationDuration?: number[]; // Duration for each iteration (if forEach)
  issuesFound: number;
  issuesBySeverity: {
    critical: number;
    error: number;
    warning: number;
    info: number;
  };
  outputsProduced?: number; // Number of outputs for forEach checks
  errorMessage?: string; // Error message if failed
  forEachPreview?: string[]; // Preview of forEach items processed (first few)
}

/**
 * Overall execution statistics for all checks
 */
export interface ExecutionStatistics {
  totalChecksConfigured: number;
  totalExecutions: number; // Sum of all runs including forEach iterations
  successfulExecutions: number;
  failedExecutions: number;
  skippedChecks: number;
  totalDuration: number;
  checks: CheckExecutionStats[];
}

/**
 * Result of executing checks, including both the grouped results and execution statistics
 */
export interface ExecutionResult {
  results: GroupedCheckResults;
  statistics: ExecutionStatistics;
}

/**
 * Filter environment variables to only include safe ones for sandbox evaluation
 */
function getSafeEnvironmentVariables(): Record<string, string> {
  const safeEnvVars = [
    'CI',
    'GITHUB_EVENT_NAME',
    'GITHUB_REPOSITORY',
    'GITHUB_REF',
    'GITHUB_SHA',
    'GITHUB_HEAD_REF',
    'GITHUB_BASE_REF',
    'GITHUB_ACTOR',
    'GITHUB_WORKFLOW',
    'GITHUB_RUN_ID',
    'GITHUB_RUN_NUMBER',
    'NODE_ENV',
  ];

  const safeEnv: Record<string, string> = {};

  for (const key of safeEnvVars) {
    if (process.env[key]) {
      safeEnv[key] = process.env[key];
    }
  }

  return safeEnv;
}

export interface MockOctokit {
  rest: {
    pulls: {
      get: () => Promise<{ data: Record<string, unknown> }>;
      listFiles: () => Promise<{ data: Record<string, unknown>[] }>;
    };
    issues: {
      listComments: () => Promise<{ data: Record<string, unknown>[] }>;
      createComment: () => Promise<{ data: Record<string, unknown> }>;
    };
  };
  request: () => Promise<{ data: Record<string, unknown> }>;
  graphql: () => Promise<Record<string, unknown>>;
  log: {
    debug: (...args: unknown[]) => void;
    info: (...args: unknown[]) => void;
    warn: (...args: unknown[]) => void;
    error: (...args: unknown[]) => void;
  };
  hook: {
    before: (...args: unknown[]) => void;
    after: (...args: unknown[]) => void;
    error: (...args: unknown[]) => void;
    wrap: (...args: unknown[]) => void;
  };
  auth: () => Promise<{ token: string }>;
}

export interface CheckExecutionOptions {
  checks: string[];
  workingDirectory?: string;
  showDetails?: boolean;
  timeout?: number;
  maxParallelism?: number; // Maximum number of checks to run in parallel (default: 3)
  failFast?: boolean; // Stop execution when any check fails (default: false)
  outputFormat?: string;
  config?: import('./types/config').VisorConfig;
  debug?: boolean; // Enable debug mode to collect AI execution details
  // Tag filter for selective check execution
  tagFilter?: import('./types/config').TagFilter;
  // Webhook context for passing webhook data to http_input providers
  webhookContext?: {
    webhookData: Map<string, unknown>;
  };
  // GitHub Check integration options
  githubChecks?: {
    enabled: boolean;
    octokit?: import('@octokit/rest').Octokit;
    owner?: string;
    repo?: string;
    headSha?: string;
    prNumber?: number;
  };
}

export class CheckExecutionEngine {
  private gitAnalyzer: GitRepositoryAnalyzer;
  private mockOctokit: MockOctokit;
  private reviewer: PRReviewer;
  private providerRegistry: CheckProviderRegistry;
  private failureEvaluator: FailureConditionEvaluator;
  private githubCheckService?: GitHubCheckService;
  private checkRunMap?: Map<string, { id: number; url: string }>;
  private githubContext?: { owner: string; repo: string };
  private workingDirectory: string;
  private config?: import('./types/config').VisorConfig;
  private webhookContext?: { webhookData: Map<string, unknown> };
  private routingSandbox?: Sandbox;
  private executionStats: Map<string, CheckExecutionStats> = new Map();
  // Track history of all outputs for each check (useful for loops and goto)
  private outputHistory: Map<string, unknown[]> = new Map();
  // Snapshot+Scope journal (Phase 0: commit only, no behavior changes yet)
  private journal: ExecutionJournal = new ExecutionJournal();
  private sessionId: string = `sess-${Date.now().toString(36)}-${Math.random()
    .toString(36)
    .slice(2, 8)}`;
  // Event override to simulate alternate event (used during routing goto)
  private routingEventOverride?: import('./types/config').EventTrigger;
  // Execution context for providers (CLI message, hooks, etc.)
  private executionContext?: import('./providers/check-provider.interface').ExecutionContext;
  // Cached GitHub context for context elevation when running in Actions
  private actionContext?: {
    owner: string;
    repo: string;
    octokit?: import('@octokit/rest').Octokit;
  };

  constructor(workingDirectory?: string, octokit?: import('@octokit/rest').Octokit) {
    this.workingDirectory = workingDirectory || process.cwd();
    this.gitAnalyzer = new GitRepositoryAnalyzer(this.workingDirectory);
    this.providerRegistry = CheckProviderRegistry.getInstance();
    this.failureEvaluator = new FailureConditionEvaluator();

    // If authenticated octokit is provided, cache it for provider use
    if (octokit) {
      const repoEnv = process.env.GITHUB_REPOSITORY || '';
      const [owner, repo] = repoEnv.split('/') as [string, string];
      if (owner && repo) {
        this.actionContext = { owner, repo, octokit };
      }
    }

    // Create a mock Octokit instance for local analysis
    // This allows us to reuse the existing PRReviewer logic without network calls
    this.mockOctokit = this.createMockOctokit();
    this.reviewer = new PRReviewer(this.mockOctokit as unknown as import('@octokit/rest').Octokit);
  }

  private sessionUUID(): string {
    return this.sessionId;
  }

  private commitJournal(
    checkId: string,
    result: ExtendedReviewSummary,
    event?: import('./types/config').EventTrigger,
    scopeOverride?: ScopePath
  ): void {
    try {
      const scope: ScopePath = scopeOverride || [];
      this.journal.commitEntry({
        sessionId: this.sessionUUID(),
        scope,
        checkId,
        event,
        result,
      });
    } catch {
      // best effort; never throw
    }
  }

  /** Build dependencyResults from a snapshot of all committed results, optionally overlaying provided results. */
  private buildSnapshotDependencyResults(
    scope: ScopePath,
    overlay: Map<string, ReviewSummary> | undefined,
    event: import('./types/config').EventTrigger | undefined
  ): Map<string, ReviewSummary> {
    const snap = this.journal.beginSnapshot();
    const view = new ContextView(this.journal, this.sessionUUID(), snap, scope, event);
    const visible = new Map<string, ReviewSummary>();
    try {
      const entries = this.journal.readVisible(this.sessionUUID(), snap, event);
      const ids = Array.from(new Set(entries.map(e => e.checkId)));
      for (const id of ids) {
        const v = view.get(id);
        if (v) visible.set(id, v);
        const raw = view.getRaw(id);
        if (raw) visible.set(`${id}-raw`, raw);
      }
      // Overlay any provided results (e.g., per-item context) on top.
      // Root-cause hardening: ignore non-string keys and log once.
      if (overlay) {
        for (const [k, v] of overlay.entries()) {
          if (typeof k === 'string' && k) {
            visible.set(k, v);
          } else {
            try {
              require('./logger').logger.warn(
                `sanitize: dropping non-string overlay key type=${typeof k}`
              );
            } catch {}
          }
        }
      }
    } catch {}
    return visible;
  }

  /** Drop any non-string keys from a results-like map (root-cause guard). */
  private sanitizeResultMapKeys(
    m: Map<unknown, ReviewSummary> | undefined
  ): Map<string, ReviewSummary> {
    const out = new Map<string, ReviewSummary>();
    if (!m) return out;
    for (const [k, v] of m.entries()) {
      if (typeof k === 'string' && k) out.set(k, v);
      else {
        try {
          require('./logger').logger.warn(
            `sanitize: dropping non-string results key type=${typeof k}`
          );
        } catch {}
      }
    }
    return out;
  }

  /**
   * Enrich event context with authenticated octokit instance
   * @param eventContext - The event context to enrich
   * @returns Enriched event context with octokit if available
   */
  private enrichEventContext(eventContext?: Record<string, unknown>): Record<string, unknown> {
    const baseContext = eventContext || {};
    if (this.actionContext?.octokit) {
      return { ...baseContext, octokit: this.actionContext.octokit };
    }
    return baseContext;
  }

  /**
   * Set execution context for providers (CLI message, hooks, etc.)
   * This allows passing state without using static properties
   */
  setExecutionContext(
    context: import('./providers/check-provider.interface').ExecutionContext
  ): void {
    this.executionContext = context;
  }

  /**
   * Lazily create a secure sandbox for routing JS (goto_js, run_js)
   */
  private getRoutingSandbox(): Sandbox {
    if (this.routingSandbox) return this.routingSandbox;
    this.routingSandbox = createSecureSandbox();
    return this.routingSandbox;
  }

  private redact(str: unknown, limit = 200): string {
    try {
      const s = typeof str === 'string' ? str : JSON.stringify(str);
      return s.length > limit ? s.slice(0, limit) + '…' : s;
    } catch {
      return String(str).slice(0, limit);
    }
  }

  private async sleep(ms: number): Promise<void> {
    return new Promise(resolve => setTimeout(resolve, ms));
  }

  private deterministicJitter(baseMs: number, seedStr: string): number {
    let h = 2166136261;
    for (let i = 0; i < seedStr.length; i++) h = (h ^ seedStr.charCodeAt(i)) * 16777619;
    const frac = ((h >>> 0) % 1000) / 1000; // 0..1
    return Math.floor(baseMs * 0.15 * frac); // up to 15% jitter
  }

  private computeBackoffDelay(
    attempt: number,
    mode: 'fixed' | 'exponential',
    baseMs: number,
    seed: string
  ): number {
    const jitter = this.deterministicJitter(baseMs, seed);
    if (mode === 'exponential') {
      return baseMs * Math.pow(2, Math.max(0, attempt - 1)) + jitter;
    }
    return baseMs + jitter;
  }

  /**
   * Execute a single named check inline (used by routing logic and on_finish)
   * This is extracted from executeWithRouting to be reusable
   */
  private async executeCheckInline(
    checkId: string,
    event: import('./types/config').EventTrigger,
    context: {
      config: VisorConfig;
      dependencyGraph: DependencyGraph;
      prInfo: PRInfo;
      resultsMap: Map<string, ReviewSummary>;
      dependencyResults: Map<string, ReviewSummary>;
      sessionInfo?: { parentSessionId?: string; reuseSession?: boolean };
      debug: boolean;
      eventOverride?: import('./types/config').EventTrigger;
      scope?: ScopePath;
    }
  ): Promise<ReviewSummary> {
    const {
      config,
      prInfo,
      resultsMap,
      dependencyResults,
      sessionInfo,
      debug,
      eventOverride,
      scope,
    } = context;
    const log = (msg: string) => (config?.output?.pr_comment ? console.error : console.log)(msg);

    // Find the check configuration
    const checkConfig = config?.checks?.[checkId];
    if (!checkConfig) {
      throw new Error(`on_finish referenced unknown check '${checkId}'`);
    }

    // Helper to get all dependencies recursively from config
    const getAllDepsFromConfig = (name: string): string[] => {
      const visited = new Set<string>();
      const acc: string[] = [];
      const dfs = (n: string) => {
        if (visited.has(n)) return;
        visited.add(n);
        const cfg = config?.checks?.[n];
        const deps = cfg?.depends_on || [];
        for (const d of deps) {
          acc.push(d);
          dfs(d);
        }
      };
      dfs(name);
      return Array.from(new Set(acc));
    };

    // Ensure all dependencies of target are available; execute missing ones in topological order
    const allTargetDeps = getAllDepsFromConfig(checkId);
    if (allTargetDeps.length > 0) {
      // Build subgraph mapping for ordered execution
      const subSet = new Set<string>([...allTargetDeps]);
      const subDeps: Record<string, string[]> = {};
      for (const id of subSet) {
        const cfg = config?.checks?.[id];
        subDeps[id] = (cfg?.depends_on || []).filter(d => subSet.has(d));
      }
      const subGraph = DependencyResolver.buildDependencyGraph(subDeps);
      for (const group of subGraph.executionOrder) {
        for (const depId of group.parallel) {
          // Skip if already have results
          if (resultsMap?.has(depId) || dependencyResults.has(depId)) continue;
          // Execute dependency inline (recursively ensures its deps are also present)
          await this.executeCheckInline(depId, event, context);
        }
      }
    }

    // Get provider for this check
    const providerType = checkConfig.type || 'ai';
    const provider = this.providerRegistry.getProviderOrThrow(providerType);
    this.setProviderWebhookContext(provider);

    // Build provider configuration
    const provCfg: CheckProviderConfig = {
      type: providerType,
      prompt: checkConfig.prompt,
      exec: checkConfig.exec,
      focus: checkConfig.focus || this.mapCheckNameToFocus(checkId),
      schema: checkConfig.schema,
      group: checkConfig.group,
      checkName: checkId,
      eventContext: this.enrichEventContext(prInfo.eventContext),
      transform: checkConfig.transform,
      transform_js: checkConfig.transform_js,
      env: checkConfig.env,
      forEach: checkConfig.forEach,
      // Pass output history for loop/goto scenarios
      __outputHistory: this.outputHistory,
      // Include provider-specific keys (e.g., op/values for github)
      ...checkConfig,
      ai: {
        ...(checkConfig.ai || {}),
        timeout: checkConfig.ai?.timeout || 600000,
        debug: !!debug,
      },
    };

    // Build dependency results for this check using snapshot-based visibility (overlay per-scope results)
    const depResults = this.buildSnapshotDependencyResults(
      scope || [],
      dependencyResults,
      eventOverride || prInfo.eventType
    );

    // Debug: log key dependent outputs for visibility
    if (debug) {
      try {
        const depPreview: Record<string, unknown> = {};
        for (const [k, v] of depResults.entries()) {
          const out = (v as any)?.output;
          if (out !== undefined) depPreview[k] = out;
        }
        log(`🔧 Debug: inline exec '${checkId}' deps output: ${JSON.stringify(depPreview)}`);
      } catch {}
    }

    if (debug) {
      const execStr = (provCfg as any).exec;
      if (execStr) log(`🔧 Debug: inline exec '${checkId}' command: ${execStr}`);
    }

    // If event override provided, clone prInfo with overridden eventType
    let prInfoForInline = prInfo;
    const prevEventOverride = this.routingEventOverride;
    if (eventOverride) {
      // Try to elevate to PR context when routing to PR events from issue threads
      const elevated = await this.elevateContextToPullRequest(
        { ...(prInfo as any), eventType: eventOverride } as PRInfo,
        eventOverride,
        log,
        debug
      );
      if (elevated) {
        prInfoForInline = elevated;
      } else {
        prInfoForInline = { ...(prInfo as any), eventType: eventOverride } as PRInfo;
      }
      this.routingEventOverride = eventOverride;
      const msg = `↪ goto_event: inline '${checkId}' with event=${eventOverride}${
        elevated ? ' (elevated to PR context)' : ''
      }`;
      if (debug) log(`🔧 Debug: ${msg}`);
      try {
        require('./logger').logger.info(msg);
      } catch {}
    }

    // Execute the check
    let result: ReviewSummary;
    try {
      const __provStart = Date.now();
      const inlineContext: import('./providers/check-provider.interface').ExecutionContext = {
        ...sessionInfo,
        ...this.executionContext,
      } as any;
      result = await provider.execute(prInfoForInline, provCfg, depResults, inlineContext);
      this.recordProviderDuration(checkId, Date.now() - __provStart);
    } catch (error) {
      // Restore previous override before rethrowing
      this.routingEventOverride = prevEventOverride;
      throw error;
    } finally {
      // Always restore previous override
      this.routingEventOverride = prevEventOverride;
    }

    // Enrich issues with metadata
    const enrichedIssues = (result.issues || []).map(issue => ({
      ...issue,
      checkName: checkId,
      ruleId: `${checkId}/${issue.ruleId}`,
      group: checkConfig.group,
      schema: typeof checkConfig.schema === 'object' ? 'custom' : checkConfig.schema,
      template: checkConfig.template,
      timestamp: Date.now(),
    }));
    let enriched = { ...result, issues: enrichedIssues } as ReviewSummary;

    // Track output history for loop/goto scenarios
    const enrichedWithOutput = enriched as ReviewSummary & { output?: unknown };
    if (enrichedWithOutput.output !== undefined) {
      this.trackOutputHistory(checkId, enrichedWithOutput.output);
    }

    // Handle forEach iteration for this check if it returned an array
    if (checkConfig.forEach && Array.isArray(enrichedWithOutput.output)) {
      const forEachItems = enrichedWithOutput.output;
      // Always log forEach detection (not just in debug mode) for visibility
      log(
        `🔄 forEach check '${checkId}' returned ${forEachItems.length} items - starting iteration`
      );
      if (debug) {
        log(
          `🔧 Debug: forEach item preview: ${JSON.stringify(forEachItems[0] || {}).substring(0, 200)}`
        );
      }

      // Store the array output with forEach metadata
      const forEachResult = {
        ...enriched,
        forEachItems,
        forEachItemResults: forEachItems.map(item => ({
          issues: [],
          output: item,
        })),
      };
      enriched = forEachResult as ReviewSummary;

      // Phase 4: commit aggregate parent result early (root scope) so outputs_raw is visible
      this.commitJournal(
        checkId,
        enriched as ExtendedReviewSummary,
        prInfoForInline.eventType || prInfo.eventType,
        []
      );

      // Find checks that depend on this forEach check
      const dependentChecks = Object.keys(config?.checks || {}).filter(name => {
        const cfg = config?.checks?.[name];
        return cfg?.depends_on?.includes(checkId);
      });

      // Always log dependents for visibility
      try {
        if (dependentChecks.length > 0) {
          log(
            `🔄 forEach check '${checkId}' has ${dependentChecks.length} dependents: ${dependentChecks.join(', ')}`
          );
        } else {
          log(`⚠️  forEach check '${checkId}' has NO dependents - nothing to iterate`);
        }
      } catch {}

      // Execute each dependent check once per forEach item (scope-based; no per-item map cloning)
      for (const depCheckName of dependentChecks) {
        const depCheckConfig = config?.checks?.[depCheckName];
        if (!depCheckConfig) continue;

        // Always (re)run dependents during inline reruns (on_finish.goto to parent).
        // We intentionally do not short-circuit on existing results here so stats/history
        // reflect multiple waves.
        // Skip if no items to iterate over
        if (forEachItems.length === 0) {
          if (debug) {
            log(`🔧 Debug: Skipping forEach dependent '${depCheckName}' - no items to iterate`);
          }
          // Store empty result
          resultsMap?.set(depCheckName, { issues: [] });
          continue;
        }

        // Always log iteration start
        try {
          log(`🔄 Executing forEach dependent '${depCheckName}' for ${forEachItems.length} items`);
        } catch {}

        const depResults: ReviewSummary[] = [];

        // Execute once per forEach item
        for (let itemIndex = 0; itemIndex < forEachItems.length; itemIndex++) {
          const item = forEachItems[itemIndex];
          log(`  🔄 Iteration ${itemIndex + 1}/${forEachItems.length} for '${depCheckName}'`);

          // Phase 4: Commit per-item entry for parent in journal under item scope
          const itemScope: ScopePath = [{ check: checkId, index: itemIndex }];
          try {
            this.commitJournal(
              checkId,
              { issues: [], output: item } as ExtendedReviewSummary,
              prInfoForInline.eventType || prInfo.eventType,
              itemScope
            );
          } catch {}

          try {
            // Build provider + config for dependent and execute with full routing semantics
            const depProviderType = depCheckConfig.type || 'ai';
            const depProvider = this.providerRegistry.getProviderOrThrow(depProviderType);
            this.setProviderWebhookContext(depProvider);

            // Build dependency results from snapshot at item scope (no cloning)
            const snapshotDeps = this.buildSnapshotDependencyResults(
              itemScope,
              undefined,
              prInfoForInline.eventType || prInfo.eventType
            );

            // Use unified helper to ensure stats and history are tracked for each item run
            const res = await this.runNamedCheck(depCheckName, itemScope, {
              config: config!,
              dependencyGraph: context.dependencyGraph,
              prInfo,
              resultsMap: resultsMap || new Map(),
              debug: !!debug,
              eventOverride: prInfoForInline.eventType || prInfo.eventType,
              overlay: snapshotDeps,
            });
            depResults.push(res);
          } catch (error) {
            // Store error result for this iteration
            const errorMsg = error instanceof Error ? error.message : String(error);
            const errorIssue: ReviewIssue = {
              file: '',
              line: 0,
              ruleId: `${depCheckName}/forEach/iteration_error`,
              message: `forEach iteration ${itemIndex + 1} failed: ${errorMsg}`,
              severity: 'error',
              category: 'logic',
            };
            depResults.push({
              issues: [errorIssue],
            });
          }
        }

        // Aggregate results from all iterations
        const aggregatedResult: ReviewSummary = {
          issues: depResults.flatMap(r => r.issues || []),
        };

        // Store in results map
        resultsMap?.set(depCheckName, aggregatedResult);

        if (debug) {
          log(
            `🔧 Debug: Completed forEach dependent '${depCheckName}' with ${depResults.length} iterations`
          );
        }
      }
    }

    // Store result in results map
    resultsMap?.set(checkId, enriched);
    // Commit to journal with provided scope (or root). Avoid double-commit if we already committed aggregate above.
    const isForEachAggregate = checkConfig.forEach && Array.isArray(enrichedWithOutput.output);
    if (!isForEachAggregate) {
      this.commitJournal(
        checkId,
        enriched as ExtendedReviewSummary,
        prInfoForInline.eventType || prInfo.eventType,
        scope || []
      );
    }

    if (debug) log(`🔧 Debug: inline executed '${checkId}', issues: ${enrichedIssues.length}`);

    return enriched;
  }

  /**
   * Phase 3: Unified scheduling helper
   * Runs a named check in the current session/scope and records results.
   * Used by on_success/on_fail/on_finish routing and internal inline execution.
   */
  private async runNamedCheck(
    target: string,
    scope: ScopePath,
    opts: {
      config: VisorConfig;
      dependencyGraph: DependencyGraph;
      prInfo: PRInfo;
      resultsMap: Map<string, ReviewSummary>;
      debug: boolean;
      sessionInfo?: { parentSessionId?: string; reuseSession?: boolean };
      eventOverride?: import('./types/config').EventTrigger;
      overlay?: Map<string, ReviewSummary>;
    }
  ): Promise<ReviewSummary> {
    const {
      config,
      dependencyGraph,
      prInfo,
      resultsMap,
      debug,
      sessionInfo,
      eventOverride,
      overlay,
    } = opts;

    // Build context overlay from current results; prefer snapshot visibility for scope (Phase 4)
    const depOverlay = overlay ? new Map(overlay) : new Map(resultsMap);
    const depOverlaySanitized = this.sanitizeResultMapKeys(depOverlay);
    // For event overrides, avoid leaking cross-event results via overlay; rely on snapshot-only view
    const overlayForExec = eventOverride ? new Map<string, ReviewSummary>() : depOverlaySanitized;
    if (!this.executionStats.has(target)) this.initializeCheckStats(target);
    const startTs = this.recordIterationStart(target);
    try {
      const res = await this.executeCheckInline(
        target,
        eventOverride || prInfo.eventType || 'manual',
        {
          config,
          dependencyGraph,
          prInfo,
          resultsMap,
          // Use snapshot-only deps when eventOverride is set
          dependencyResults: overlayForExec,
          sessionInfo,
          debug,
          eventOverride,
          scope,
        }
      );
      const issues = (res.issues || []).map(i => ({ ...i }));
      const success = !this.hasFatal(issues);
      const out: unknown = (res as { output?: unknown }).output;
      const isForEachParent =
        (res as any)?.isForEach === true ||
        Array.isArray((res as any)?.forEachItems) ||
        Array.isArray(out);
      this.recordIterationComplete(
        target,
        startTs,
        success,
        issues,
        isForEachParent ? undefined : out
      );
      return res;
    } catch (e) {
      this.recordIterationComplete(target, startTs, false, [], undefined);
      throw e;
    }
  }

  /**
   * Handle on_finish hooks for forEach checks after ALL dependents complete
   */
  private async handleOnFinishHooks(
    config: VisorConfig,
    dependencyGraph: DependencyGraph,
    results: Map<string, ReviewSummary>,
    prInfo: PRInfo,
    debug: boolean
  ): Promise<void> {
    const log = (msg: string) => (config?.output?.pr_comment ? console.error : console.log)(msg);

    // Find all checks with forEach: true and on_finish configured
    const forEachChecksWithOnFinish: Array<{
      checkName: string;
      checkConfig: CheckConfig;
      onFinish: OnFinishConfig;
    }> = [];

    for (const [checkName, checkConfig] of Object.entries(config.checks || {})) {
      if (checkConfig.forEach && checkConfig.on_finish) {
        forEachChecksWithOnFinish.push({
          checkName,
          checkConfig,
          onFinish: checkConfig.on_finish,
        });
      }
    }

    if (forEachChecksWithOnFinish.length === 0) {
      return; // No on_finish hooks to process
    }

    if (debug) {
      log(`🎯 Processing on_finish hooks for ${forEachChecksWithOnFinish.length} forEach check(s)`);
    }

    // Process each forEach check's on_finish hook
    for (const { checkName, checkConfig, onFinish } of forEachChecksWithOnFinish) {
      try {
        const forEachResult = results.get(checkName) as ExtendedReviewSummary | undefined;
        if (!forEachResult) {
          if (debug) log(`⚠️ No result found for forEach check "${checkName}", skipping on_finish`);
          continue;
        }

        // Skip if the forEach check returned empty array
        const forEachItems = forEachResult.forEachItems || [];
        if (forEachItems.length === 0) {
          if (debug) log(`⏭  Skipping on_finish for "${checkName}" - forEach returned 0 items`);
          continue;
        }

        // Get all dependents of this forEach check
        const node = dependencyGraph.nodes.get(checkName);
        const dependents = node?.dependents || [];

        if (debug) {
          log(`🔍 on_finish for "${checkName}": ${dependents.length} dependent(s)`);
        }

        // Verify all dependents have completed
        const allDependentsCompleted = dependents.every(dep => results.has(dep));
        if (!allDependentsCompleted) {
          if (debug) log(`⚠️ Not all dependents of "${checkName}" completed, skipping on_finish`);
          continue;
        }

        logger.info(`▶ on_finish: processing for "${checkName}"`);

        // Build context for on_finish evaluation
        const outputsForContext: Record<string, unknown> = {};
        for (const [name, result] of results.entries()) {
          outputsForContext[name] = (result as any).output;
        }
        // Also expose output history for each check (parity with docs/examples)
        const outputsHistoryForContext: Record<string, unknown[]> = {};
        try {
          // this.outputHistory tracks all outputs per check across the run
          // Convert to a plain object for sandbox consumption
          for (const [check, history] of this.outputHistory.entries()) {
            outputsHistoryForContext[check] = history as unknown[];
          }
          // Attach to outputs as a nested property for `outputs.history[...]`
          (outputsForContext as any).history = outputsHistoryForContext;
        } catch {}

        // Create forEach stats
        const forEachStats = {
          total: forEachItems.length,
          successful: forEachResult.forEachItemResults
            ? forEachResult.forEachItemResults.filter(
                r => r && (!r.issues || r.issues.length === 0)
              ).length
            : forEachItems.length,
          failed: forEachResult.forEachItemResults
            ? forEachResult.forEachItemResults.filter(r => r && r.issues && r.issues.length > 0)
                .length
            : 0,
          items: forEachItems,
        };

        // Get memory store for context
        const memoryStore = MemoryStore.getInstance(this.config?.memory);
        const memoryHelpers = {
          get: (key: string, ns?: string) => memoryStore.get(key, ns),
          has: (key: string, ns?: string) => memoryStore.has(key, ns),
          list: (ns?: string) => memoryStore.list(ns),
          getAll: (ns?: string) => {
            const keys = memoryStore.list(ns);
            const result: Record<string, unknown> = {};
            for (const key of keys) {
              result[key] = memoryStore.get(key, ns);
            }
            return result;
          },
          set: (key: string, value: unknown, ns?: string) => {
            const nsName = ns || memoryStore.getDefaultNamespace();
            if (!memoryStore['data'].has(nsName)) {
              memoryStore['data'].set(nsName, new Map());
            }
            memoryStore['data'].get(nsName)!.set(key, value);
          },
          increment: (key: string, amount: number, ns?: string) => {
            const current = memoryStore.get(key, ns);
            const numCurrent = typeof current === 'number' ? current : 0;
            const newValue = numCurrent + amount;
            const nsName = ns || memoryStore.getDefaultNamespace();
            if (!memoryStore['data'].has(nsName)) {
              memoryStore['data'].set(nsName, new Map());
            }
            memoryStore['data'].get(nsName)!.set(key, newValue);
            return newValue;
          },
        };

        // Build outputs_raw for on_finish (aggregate values)
        const outputsRawForContext: Record<string, unknown> = {};
        try {
          for (const [name, val] of Object.entries(outputsForContext)) {
            if (name === 'history') continue;
            outputsRawForContext[name] = val;
          }
        } catch {}

        // Build full context for on_finish evaluation
        const onFinishContext = {
          step: { id: checkName, tags: checkConfig.tags || [], group: checkConfig.group },
          attempt: 1,
          loop: 0,
          outputs: outputsForContext,
          // Provide explicit alias for templates that prefer snake_case
          outputs_history: outputsHistoryForContext,
          outputs_raw: outputsRawForContext,
          forEach: forEachStats,
          memory: memoryHelpers,
          pr: {
            number: prInfo.number,
            title: prInfo.title,
            author: prInfo.author,
            branch: prInfo.head,
            base: prInfo.base,
          },
          files: prInfo.files,
          env: getSafeEnvironmentVariables(),
          event: { name: prInfo.eventType || 'manual' },
        };

        // Execute on_finish.run (static + dynamic via run_js) sequentially
        {
          const maxLoops = config?.routing?.max_loops ?? 10;
          let loopCount = 0;

          // Helper to evaluate run_js to string[] safely
          const evalRunJs = async (js?: string): Promise<string[]> => {
            if (!js) return [];
            try {
              const sandbox = this.getRoutingSandbox();
              const scope = onFinishContext;
              const code = `
                const step = scope.step; const attempt = scope.attempt; const loop = scope.loop; const outputs = scope.outputs; const outputs_history = scope.outputs_history; const outputs_raw = scope.outputs_raw; const forEach = scope.forEach; const memory = scope.memory; const pr = scope.pr; const files = scope.files; const env = scope.env; const event = scope.event; const log = (...a)=> console.log('🔍 Debug:',...a);
                const __fn = () => {\n${js}\n};
                const __res = __fn();
                return Array.isArray(__res) ? __res.filter(x => typeof x === 'string' && x) : [];
              `;
              try {
                if (code.includes('process')) {
                  logger.warn('⚠️ on_finish.goto_js prelude contains "process" token');
                } else {
                  logger.info('🔧 on_finish.goto_js prelude is clean (no process token)');
                }
              } catch {}
              const exec = sandbox.compile(code);
              const res = exec({ scope }).run();
              return Array.isArray(res) ? (res as string[]) : [];
            } catch (e) {
              const msg = e instanceof Error ? e.message : String(e);
              logger.error(`✗ on_finish.run_js: evaluation failed for "${checkName}": ${msg}`);
              if (e instanceof Error && e.stack) logger.debug(`Stack trace: ${e.stack}`);
              return [];
            }
          };

          const dynamicRun = await evalRunJs(onFinish.run_js);
          const runList = Array.from(
            new Set([...(onFinish.run || []), ...dynamicRun].filter(Boolean))
          );

          if (runList.length > 0) {
            logger.info(`▶ on_finish.run: executing [${runList.join(', ')}] for "${checkName}"`);
          }

          try {
            for (const runCheckId of runList) {
              if (++loopCount > maxLoops) {
                throw new Error(
                  `Routing loop budget exceeded (max_loops=${maxLoops}) during on_finish run`
                );
              }
              if (debug) log(`🔧 Debug: on_finish.run executing check '${runCheckId}'`);
              logger.info(`  ▶ Executing on_finish check: ${runCheckId}`);

              await this.runNamedCheck(runCheckId, [], {
                config,
                dependencyGraph,
                prInfo,
                resultsMap: results,
                sessionInfo: undefined,
                debug,
                eventOverride: onFinish.goto_event,
                overlay: new Map(results),
              });
              logger.info(`  ✓ Completed on_finish check: ${runCheckId}`);
            }
            if (runList.length > 0) {
              logger.info(`✓ on_finish.run: completed for "${checkName}"`);
            }
          } catch (error) {
            const errorMsg = error instanceof Error ? error.message : String(error);
            logger.error(`✗ on_finish.run: failed for "${checkName}": ${errorMsg}`);
            if (error instanceof Error && error.stack) {
              logger.debug(`Stack trace: ${error.stack}`);
            }
            throw error;
          }
        }

        // Evaluate on_finish.goto_js for routing decision
        let gotoTarget: string | null = null;

        if (onFinish.goto_js) {
          logger.info(`▶ on_finish.goto_js: evaluating for "${checkName}"`);

          try {
            const sandbox = this.getRoutingSandbox();
            const scope = onFinishContext;

            const code = `
              const step = scope.step; const attempt = scope.attempt; const loop = scope.loop; const outputs = scope.outputs; const outputs_history = scope.outputs_history; const outputs_raw = scope.outputs_raw; const forEach = scope.forEach; const memory = scope.memory; const pr = scope.pr; const files = scope.files; const env = scope.env; const event = scope.event; const log = (...a)=> console.log('🔍 Debug:',...a);
              const __fn = () => {\n${onFinish.goto_js}\n};
              const __res = __fn();
              return (typeof __res === 'string' && __res) ? __res : null;
            `;

            const exec = sandbox.compile(code);
            const result = exec({ scope }).run();
            gotoTarget = typeof result === 'string' && result ? result : null;

            if (debug) {
              log(`🔧 Debug: on_finish.goto_js evaluated → ${this.redact(gotoTarget)}`);
            }

            logger.info(
              `✓ on_finish.goto_js: evaluated to '${gotoTarget || 'null'}' for "${checkName}"`
            );
          } catch (error) {
            const errorMsg = error instanceof Error ? error.message : String(error);
            logger.warn(`⚠️ on_finish.goto_js: evaluation failed for "${checkName}": ${errorMsg}`);
            if (error instanceof Error && error.stack) {
              logger.debug(`Stack trace: ${error.stack}`);
            }

            // Fallback to static goto if goto_js fails
            if (onFinish.goto) {
              logger.info(`  ⚠ Falling back to static goto: '${onFinish.goto}'`);
              gotoTarget = onFinish.goto;
            }
          }
        } else if (onFinish.goto) {
          // Static goto
          gotoTarget = onFinish.goto;
          logger.info(`▶ on_finish.goto: routing to '${gotoTarget}' for "${checkName}"`);
        }

        // Execute routing if we have a target
        if (gotoTarget) {
          // Count toward loop budget similar to other routing paths
          const maxLoops = config?.routing?.max_loops ?? 10;
          // Each on_finish call performs at most one goto; treat it as 1 transition
          if (maxLoops <= 0) {
            throw new Error(
              `Routing loop budget exceeded (max_loops=${maxLoops}) during on_finish goto`
            );
          }
          logger.info(`▶ on_finish: routing from "${checkName}" to "${gotoTarget}"`);

          try {
            const tcfg = config.checks?.[gotoTarget];
            const mode =
              tcfg?.fanout === 'map' ? 'map' : tcfg?.reduce ? 'reduce' : tcfg?.fanout || 'default';
            const scheduleOnce = async (scopeForRun: ScopePath) =>
              this.runNamedCheck(gotoTarget!, scopeForRun, {
                config,
                dependencyGraph,
                prInfo,
                resultsMap: results,
                sessionInfo: undefined,
                debug,
                eventOverride: onFinish.goto_event,
                overlay: new Map(results),
              });
            if (mode === 'map' && forEachItems.length > 0) {
              for (let i = 0; i < forEachItems.length; i++) {
                const itemScope: ScopePath = [{ check: checkName, index: i }];
                await scheduleOnce(itemScope);
              }
            } else {
              await scheduleOnce([]);
            }

            logger.info(`  ✓ Routed to: ${gotoTarget}`);
            logger.info(`  Event override: ${onFinish.goto_event || '(none)'}`);

            // After routing to a forEach parent, its dependents may have executed again.
            // Run on_finish hooks once more so aggregators (e.g., aggregate-validations)
            // can observe the updated outputs_history and potentially halt further retries.
            try {
              await this.handleOnFinishHooks(config, dependencyGraph, results, prInfo, debug);
            } catch (e) {
              if (debug) {
                log(
                  `⚠️ Debug: recursive on_finish processing after goto failed: ${e instanceof Error ? e.message : String(e)}`
                );
              }
            }
          } catch (error) {
            const errorMsg = error instanceof Error ? error.message : String(error);
            logger.error(
              `✗ on_finish: routing failed for "${checkName}" → "${gotoTarget}": ${errorMsg}`
            );
            if (error instanceof Error && error.stack) {
              logger.debug(`Stack trace: ${error.stack}`);
            }
            throw error;
          }
        }

        logger.info(`✓ on_finish: completed for "${checkName}"`);
      } catch (error) {
        logger.error(`✗ on_finish: error for "${checkName}": ${error}`);
      }
    }
  }

  /**
   * Execute a check with retry/backoff and routing semantics (on_fail/on_success)
   */
  private async executeWithRouting(
    checkName: string,
    checkConfig: CheckConfig,
    provider: import('./providers/check-provider.interface').CheckProvider,
    providerConfig: CheckProviderConfig,
    prInfo: PRInfo,
    dependencyResults: Map<string, ReviewSummary>,
    sessionInfo: { parentSessionId?: string; reuseSession?: boolean } | undefined,
    config: VisorConfig | undefined,
    dependencyGraph: DependencyGraph,
    debug?: boolean,
    resultsMap?: Map<string, ReviewSummary>,
    foreachContext?: { index: number; total: number; parent: string }
  ): Promise<ReviewSummary> {
    const log = (msg: string) =>
      (this.config?.output?.pr_comment ? console.error : console.log)(msg);
    const maxLoops = config?.routing?.max_loops ?? 10;
    const defaults = config?.routing?.defaults?.on_fail || {};

    const onFail: OnFailConfig | undefined = checkConfig.on_fail
      ? { ...defaults, ...checkConfig.on_fail }
      : Object.keys(defaults).length
        ? defaults
        : undefined;
    const onSuccess: OnSuccessConfig | undefined = checkConfig.on_success;

    let attempt = 1;
    let loopCount = 0;
    const seed = `${checkName}-${prInfo.number || 'local'}`;

    const allAncestors = DependencyResolver.getAllDependencies(checkName, dependencyGraph.nodes);
    // Expose current check's structured output to routing JS (run_js/goto_js)
    // so templates can reference `output` similarly to `outputs` (deps).
    let currentRouteOutput: unknown = undefined;

    const evalRunJs = async (expr?: string, error?: unknown): Promise<string[]> => {
      if (!expr) return [];
      try {
        const sandbox = this.getRoutingSandbox();
        const eventObj = { name: prInfo.eventType || 'manual' } as const;
        const outHist: Record<string, unknown[]> = {};
        try {
          for (const [k, v] of this.outputHistory.entries()) outHist[k] = v;
        } catch {}
        // Build outputs_raw object from dependencyResults (-raw aliases)
        const outRaw: Record<string, unknown> = {};
        try {
          for (const [k, v] of (dependencyResults || new Map()).entries()) {
            if (typeof k !== 'string') continue;
            if (k.endsWith('-raw')) {
              const name = k.slice(0, -4);
              const val: any = (v as any)?.output !== undefined ? (v as any).output : v;
              outRaw[name] = val;
            }
          }
        } catch {}
        const scope = {
          step: { id: checkName, tags: checkConfig.tags || [], group: checkConfig.group },
          attempt,
          loop: loopCount,
          error,
          foreach: foreachContext
            ? {
                index: foreachContext.index,
                total: foreachContext.total,
                parent: foreachContext.parent,
              }
            : null,
          outputs: Object.fromEntries((dependencyResults || new Map()).entries()),
          outputs_history: outHist,
          outputs_raw: outRaw,
          output: currentRouteOutput,
          pr: {
            number: prInfo.number,
            title: prInfo.title,
            author: prInfo.author,
            branch: prInfo.head,
            base: prInfo.base,
          },
          files: prInfo.files,
          env: getSafeEnvironmentVariables(),
          permissions: createPermissionHelpers(
            resolveAssociationFromEvent((prInfo as any).eventContext, prInfo.authorAssociation),
            detectLocalMode()
          ),
          event: eventObj,
        };
        const prelude = `const step = scope.step; const attempt = scope.attempt; const loop = scope.loop; const error = scope.error; const foreach = scope.foreach; const outputs = scope.outputs; const outputs_history = scope.outputs_history; const outputs_raw = scope.outputs_raw; const output = scope.output; const pr = scope.pr; const files = scope.files; const env = scope.env; const event = scope.event; const hasMinPermission = scope.permissions.hasMinPermission; const isOwner = scope.permissions.isOwner; const isMember = scope.permissions.isMember; const isCollaborator = scope.permissions.isCollaborator; const isContributor = scope.permissions.isContributor; const isFirstTimer = scope.permissions.isFirstTimer;`;
        const code = `${prelude}\n${expr}`;
        const result = compileAndRun<unknown>(
          sandbox,
          code,
          { scope },
          { injectLog: false, wrapFunction: true }
        );
        const res = Array.isArray(result) ? result : result ? [result] : [];
        if (debug) {
          log(`🔧 Debug: run_js evaluated → [${this.redact(res)}]`);
        }
        return Array.isArray(res) ? res.filter(x => typeof x === 'string') : [];
      } catch (e) {
        if (debug) {
          log(`⚠️ Debug: run_js evaluation failed: ${e instanceof Error ? e.message : String(e)}`);
        }
        return [];
      }
    };

    const evalGotoJs = async (expr?: string, error?: unknown): Promise<string | null> => {
      if (!expr) return null;
      try {
        const sandbox = this.getRoutingSandbox();
        const eventObj = { name: prInfo.eventType || 'manual' } as const;
        const outHist: Record<string, unknown[]> = {};
        try {
          for (const [k, v] of this.outputHistory.entries()) outHist[k] = v;
        } catch {}
        // Build outputs_raw object from dependencyResults (-raw aliases)
        const outRaw: Record<string, unknown> = {};
        try {
          for (const [k, v] of (dependencyResults || new Map()).entries()) {
            if (typeof k !== 'string') continue;
            if (k.endsWith('-raw')) {
              const name = k.slice(0, -4);
              const val: any = (v as any)?.output !== undefined ? (v as any).output : v;
              outRaw[name] = val;
            }
          }
        } catch {}
        const scope = {
          step: { id: checkName, tags: checkConfig.tags || [], group: checkConfig.group },
          attempt,
          loop: loopCount,
          error,
          foreach: foreachContext
            ? {
                index: foreachContext.index,
                total: foreachContext.total,
                parent: foreachContext.parent,
              }
            : null,
          outputs: Object.fromEntries((dependencyResults || new Map()).entries()),
          outputs_history: outHist,
          outputs_raw: outRaw,
          output: currentRouteOutput,
          pr: {
            number: prInfo.number,
            title: prInfo.title,
            author: prInfo.author,
            branch: prInfo.head,
            base: prInfo.base,
          },
          files: prInfo.files,
          env: getSafeEnvironmentVariables(),
          permissions: createPermissionHelpers(
            resolveAssociationFromEvent((prInfo as any).eventContext, prInfo.authorAssociation),
            detectLocalMode()
          ),
          event: eventObj,
        };
        const prelude2 = `const step = scope.step; const attempt = scope.attempt; const loop = scope.loop; const error = scope.error; const foreach = scope.foreach; const outputs = scope.outputs; const outputs_history = scope.outputs_history; const outputs_raw = scope.outputs_raw; const output = scope.output; const pr = scope.pr; const files = scope.files; const env = scope.env; const event = scope.event; const hasMinPermission = scope.permissions.hasMinPermission; const isOwner = scope.permissions.isOwner; const isMember = scope.permissions.isMember; const isCollaborator = scope.permissions.isCollaborator; const isContributor = scope.permissions.isContributor; const isFirstTimer = scope.permissions.isFirstTimer;`;
        const code2 = `${prelude2}\n${expr}`;
        const res = compileAndRun<string | null>(
          sandbox,
          code2,
          { scope },
          { injectLog: false, wrapFunction: true }
        );
        if (debug) {
          log(`🔧 Debug: goto_js evaluated → ${this.redact(res)}`);
        }
        return typeof res === 'string' && res ? res : null;
      } catch (e) {
        if (debug) {
          log(`⚠️ Debug: goto_js evaluation failed: ${e instanceof Error ? e.message : String(e)}`);
        }
        return null;
      }
    };

    // Phase 3: unified scheduling helper replaces inline nested executor

    // Begin attempts loop
    // We treat each retry/goto/run as consuming one loop budget entry
    while (true) {
      try {
        try {
          emitNdjsonFallback('visor.provider', {
            'visor.check.id': checkName,
            'visor.provider.type': providerConfig.type || 'ai',
          });
        } catch {}
        const __provStart = Date.now();
        const context: import('./providers/check-provider.interface').ExecutionContext = {
          ...sessionInfo,
          ...this.executionContext,
        };
        const res = await provider.execute(prInfo, providerConfig, dependencyResults, context);
        this.recordProviderDuration(checkName, Date.now() - __provStart);
        try {
          currentRouteOutput = (res as any)?.output;
        } catch {}
        // Success path
        // Treat result issues with severity error/critical as a soft-failure eligible for on_fail routing
        const hasSoftFailure = (res.issues || []).some(
          i => i.severity === 'error' || i.severity === 'critical'
        );
        if (hasSoftFailure && onFail) {
          if (debug)
            log(
              `🔧 Debug: Soft failure detected for '${checkName}' with ${(res.issues || []).length} issue(s)`
            );
          const lastError: any = {
            message: 'soft-failure: issues present',
            code: 'soft_failure',
            issues: res.issues,
          };
          const dynamicRun = await evalRunJs(onFail.run_js, lastError);
          let runList = [...(onFail.run || []), ...dynamicRun].filter(Boolean);
          runList = Array.from(new Set(runList));
          if (debug) log(`🔧 Debug: on_fail.run (soft) list = [${runList.join(', ')}]`);
          if (runList.length > 0) {
            try {
              require('./logger').logger.info(
                `▶ on_fail.run: scheduling [${runList.join(', ')}] after '${checkName}'`
              );
            } catch {}
            loopCount++;
            if (loopCount > maxLoops) {
              throw new Error(
                `Routing loop budget exceeded (max_loops=${maxLoops}) during on_fail run`
              );
            }
            if (debug) log(`🔧 Debug: on_fail.run (soft) executing [${runList.join(', ')}]`);
            for (const stepId of runList) {
              const tcfg = config!.checks?.[stepId] as
                | import('./types/config').CheckConfig
                | undefined;
              const mode =
                tcfg?.fanout === 'map'
                  ? 'map'
                  : tcfg?.reduce
                    ? 'reduce'
                    : tcfg?.fanout || 'default';
              const inItem = !!foreachContext;
              const items =
                checkConfig.forEach && Array.isArray(currentRouteOutput)
                  ? (currentRouteOutput as unknown[])
                  : [];
              if (!inItem && mode === 'map' && items.length > 0) {
                for (let i = 0; i < items.length; i++) {
                  const itemScope: ScopePath = [{ check: checkName, index: i }];
                  await this.runNamedCheck(stepId, itemScope, {
                    config: config!,
                    dependencyGraph,
                    prInfo,
                    resultsMap: resultsMap || new Map(),
                    debug: !!debug,
                    overlay: dependencyResults,
                  });
                }
              } else {
                const scopeForRun: ScopePath = foreachContext
                  ? [{ check: foreachContext.parent, index: foreachContext.index }]
                  : [];
                await this.runNamedCheck(stepId, scopeForRun, {
                  config: config!,
                  dependencyGraph,
                  prInfo,
                  resultsMap: resultsMap || new Map(),
                  debug: !!debug,
                  overlay: dependencyResults,
                });
              }
            }
          }
          let target = await evalGotoJs(onFail.goto_js, lastError);
          if (!target && onFail.goto) target = onFail.goto;
          if (debug) log(`🔧 Debug: on_fail.goto (soft) target = ${target}`);
          if (target) {
            try {
              require('./logger').logger.info(
                `↪ on_fail.goto: jumping to '${target}' from '${checkName}'`
              );
            } catch {}
            if (!allAncestors.includes(target)) {
              if (debug)
                log(
                  `⚠️ Debug: on_fail.goto (soft) '${target}' is not an ancestor of '${checkName}' — skipping`
                );
            } else {
              loopCount++;
              if (loopCount > maxLoops) {
                throw new Error(
                  `Routing loop budget exceeded (max_loops=${maxLoops}) during on_fail goto`
                );
              }
              {
                const tcfg = config!.checks?.[target] as
                  | import('./types/config').CheckConfig
                  | undefined;
                const mode =
                  tcfg?.fanout === 'map'
                    ? 'map'
                    : tcfg?.reduce
                      ? 'reduce'
                      : tcfg?.fanout || 'default';
                const inItem = !!foreachContext;
                const items =
                  checkConfig.forEach && Array.isArray(currentRouteOutput)
                    ? (currentRouteOutput as unknown[])
                    : [];
                const scheduleOnce = async (scopeForRun: ScopePath) =>
                  this.runNamedCheck(target, scopeForRun, {
                    config: config!,
                    dependencyGraph,
                    prInfo,
                    resultsMap: resultsMap || new Map(),
                    debug: !!debug,
                    eventOverride: onFail.goto_event,
                  });
                if (!inItem && mode === 'map' && items.length > 0) {
                  for (let i = 0; i < items.length; i++) {
                    const itemScope: ScopePath = [{ check: checkName, index: i }];
                    await scheduleOnce(itemScope);
                  }
                } else {
                  const scopeForRun: ScopePath = foreachContext
                    ? [{ check: foreachContext.parent, index: foreachContext.index }]
                    : [];
                  await scheduleOnce(scopeForRun);
                }
              }
            }
          }

          const retryMax = onFail.retry?.max ?? 0;
          const base = onFail.retry?.backoff?.delay_ms ?? 0;
          const mode = onFail.retry?.backoff?.mode ?? 'fixed';
          if (attempt <= retryMax) {
            loopCount++;
            if (loopCount > maxLoops) {
              throw new Error(`Routing loop budget exceeded (max_loops=${maxLoops}) during retry`);
            }
            const delay = base > 0 ? this.computeBackoffDelay(attempt, mode, base, seed) : 0;
            if (debug)
              log(
                `🔁 Debug: retrying '${checkName}' (soft) attempt ${attempt + 1}/${retryMax + 1} after ${delay}ms`
              );
            if (delay > 0) await this.sleep(delay);
            attempt++;
            continue; // loop
          }
          // No retry configured: return existing result
          return res;
        }
        // Note: previously we re-ran the source check after goto to "re-validate with new state".
        // This caused success→goto→re-run loops for unconditional gotos. We no longer re-run the
        // source after goto; goto only schedules the target and returns.
        if (onSuccess) {
          // Compute run list
          const dynamicRun = await evalRunJs(onSuccess.run_js);
          const runList = [...(onSuccess.run || []), ...dynamicRun].filter(Boolean);
          if (runList.length > 0) {
            try {
              require('./logger').logger.info(
                `▶ on_success.run: scheduling [${Array.from(new Set(runList)).join(', ')}] after '${checkName}'`
              );
            } catch {}
            loopCount++;
            if (loopCount > maxLoops) {
              throw new Error(
                `Routing loop budget exceeded (max_loops=${maxLoops}) during on_success run`
              );
            }
            for (const stepId of Array.from(new Set(runList))) {
              const tcfg = config!.checks?.[stepId] as
                | import('./types/config').CheckConfig
                | undefined;
              const mode =
                tcfg?.fanout === 'map'
                  ? 'map'
                  : tcfg?.reduce
                    ? 'reduce'
                    : tcfg?.fanout || 'default';
              const inItem = !!foreachContext;
              const items =
                checkConfig.forEach && Array.isArray(currentRouteOutput)
                  ? (currentRouteOutput as unknown[])
                  : [];
              if (!inItem && mode === 'map' && items.length > 0) {
                for (let i = 0; i < items.length; i++) {
                  const itemScope: ScopePath = [{ check: checkName, index: i }];
                  await this.runNamedCheck(stepId, itemScope, {
                    config: config!,
                    dependencyGraph,
                    prInfo,
                    resultsMap: resultsMap || new Map(),
                    debug: !!debug,
                    overlay: dependencyResults,
                  });
                }
              } else {
                const scopeForRun: ScopePath = foreachContext
                  ? [{ check: foreachContext.parent, index: foreachContext.index }]
                  : [];
                await this.runNamedCheck(stepId, scopeForRun, {
                  config: config!,
                  dependencyGraph,
                  prInfo,
                  resultsMap: resultsMap || new Map(),
                  debug: !!debug,
                  overlay: dependencyResults,
                });
              }
            }
          } else {
            // Provide a lightweight reason when nothing is scheduled via on_success.run
            try {
              const assoc = resolveAssociationFromEvent(
                (prInfo as any)?.eventContext,
                prInfo.authorAssociation
              );
              const perms = createPermissionHelpers(assoc, detectLocalMode());
              const allowedMember = perms.hasMinPermission('MEMBER');
              let intent: string | undefined;
              try {
                intent = (res as any)?.output?.intent;
              } catch {}
              require('./logger').logger.info(
                `⏭ on_success.run: none after '${checkName}' (event=${prInfo.eventType || 'manual'}, intent=${intent || 'n/a'}, assoc=${assoc || 'unknown'}, memberOrHigher=${allowedMember})`
              );
            } catch {}
          }
          // Optional goto
          let target = await evalGotoJs(onSuccess.goto_js);
          if (!target && onSuccess.goto) target = onSuccess.goto;
          if (target) {
            try {
              require('./logger').logger.info(
                `↪ on_success.goto: jumping to '${target}' from '${checkName}'`
              );
            } catch {}
            if (!allAncestors.includes(target)) {
              // Forward-run from target under goto_event: execute target and all dependents matching event
              const prevEventOverride2 = this.routingEventOverride;
              if (onSuccess.goto_event) {
                this.routingEventOverride = onSuccess.goto_event;
              }
              try {
                // Build forward closure (target + transitive dependents)
                const cfgChecks = (config?.checks || {}) as Record<
                  string,
                  import('./types/config').CheckConfig
                >;
                const forwardSet = new Set<string>();
                if (cfgChecks[target]) forwardSet.add(target);
                const dependsOn = (name: string, root: string): boolean => {
                  const seen = new Set<string>();
                  const dfs = (n: string): boolean => {
                    if (seen.has(n)) return false;
                    seen.add(n);
                    const deps = cfgChecks[n]?.depends_on || [];
                    if (deps.includes(root)) return true;
                    return deps.some(d => dfs(d));
                  };
                  return dfs(name);
                };
                const ev = onSuccess.goto_event || prInfo.eventType || 'issue_comment';
                for (const name of Object.keys(cfgChecks)) {
                  if (name === target) continue;
                  const onArr = cfgChecks[name]?.on as any;
                  const eventMatches = !onArr || (Array.isArray(onArr) && onArr.includes(ev));
                  if (!eventMatches) continue;
                  if (dependsOn(name, target)) forwardSet.add(name);
                }
                // Topologically order forwardSet based on depends_on within this subset
                const order: string[] = [];
                const inSet = (n: string) => forwardSet.has(n);
                const tempMarks = new Set<string>();
                const permMarks = new Set<string>();
                const stack: string[] = [];
                const visit = (n: string) => {
                  if (permMarks.has(n)) return;
                  if (tempMarks.has(n)) {
                    // Cycle detected — build a readable cycle path
                    const idx = stack.indexOf(n);
                    const cyclePath = idx >= 0 ? [...stack.slice(idx), n] : [n];
                    throw new Error(
                      `Cycle detected in forward-run dependency subset: ${cyclePath.join(' -> ')}`
                    );
                  }
                  tempMarks.add(n);
                  stack.push(n);
                  const deps = (cfgChecks[n]?.depends_on || []).filter(inSet);
                  for (const d of deps) visit(d);
                  stack.pop();
                  tempMarks.delete(n);
                  permMarks.add(n);
                  order.push(n);
                };
                for (const n of forwardSet) visit(n);
                // Execute in order with event override, updating statistics per child
                const tcfg = cfgChecks[target];
                const mode =
                  tcfg?.fanout === 'map'
                    ? 'map'
                    : tcfg?.reduce
                      ? 'reduce'
                      : tcfg?.fanout || 'default';
                const items =
                  checkConfig.forEach && Array.isArray(currentRouteOutput)
                    ? (currentRouteOutput as unknown[])
                    : [];
                const runChainOnce = async (scopeForRun: ScopePath) => {
                  for (const stepId of order) {
                    if (!this.executionStats.has(stepId)) this.initializeCheckStats(stepId);
                    const childStart = this.recordIterationStart(stepId);
                    const childRes = await this.runNamedCheck(stepId, scopeForRun, {
                      config: config!,
                      dependencyGraph,
                      prInfo,
                      resultsMap: resultsMap || new Map(),
                      debug: !!debug,
                      eventOverride: onSuccess.goto_event,
                    });
                    const childIssues = (childRes.issues || []).map(i => ({ ...i }));
                    const childSuccess = !this.hasFatal(childIssues);
                    const childOutput: unknown = (childRes as any)?.output;
                    this.recordIterationComplete(
                      stepId,
                      childStart,
                      childSuccess,
                      childIssues,
                      childOutput
                    );
                  }
                };
                if (!foreachContext && mode === 'map' && items.length > 0) {
                  for (let i = 0; i < items.length; i++) {
                    const itemScope: ScopePath = [{ check: checkName, index: i }];
                    await runChainOnce(itemScope);
                  }
                } else {
                  const scopeForRun: ScopePath = foreachContext
                    ? [{ check: foreachContext.parent, index: foreachContext.index }]
                    : [];
                  await runChainOnce(scopeForRun);
                }
                // Do NOT append forward-run child issues to the current check result.
                // Child results are recorded independently in resultsMap and statistics,
                // and aggregators will include them without double-counting under the parent.
              } finally {
                this.routingEventOverride = prevEventOverride2;
              }
            } else {
              loopCount++;
              if (loopCount > maxLoops) {
                throw new Error(
                  `Routing loop budget exceeded (max_loops=${maxLoops}) during on_success goto`
                );
              }
              {
                const tcfg = config!.checks?.[target] as
                  | import('./types/config').CheckConfig
                  | undefined;
                const mode =
                  tcfg?.fanout === 'map'
                    ? 'map'
                    : tcfg?.reduce
                      ? 'reduce'
                      : tcfg?.fanout || 'default';
                const items =
                  checkConfig.forEach && Array.isArray(currentRouteOutput)
                    ? (currentRouteOutput as unknown[])
                    : [];
                const scheduleOnce = async (scopeForRun: ScopePath) =>
                  this.runNamedCheck(target, scopeForRun, {
                    config: config!,
                    dependencyGraph,
                    prInfo,
                    resultsMap: resultsMap || new Map(),
                    debug: !!debug,
                    eventOverride: onSuccess.goto_event,
                    overlay: dependencyResults,
                  });
                if (!foreachContext && mode === 'map' && items.length > 0) {
                  for (let i = 0; i < items.length; i++) {
                    const itemScope: ScopePath = [{ check: checkName, index: i }];
                    await scheduleOnce(itemScope);
                  }
                } else {
                  const scopeForRun: ScopePath = foreachContext
                    ? [{ check: foreachContext.parent, index: foreachContext.index }]
                    : [];
                  await scheduleOnce(scopeForRun);
                }
              }
              // Do not re-run the current check after goto; target (and its dependents) will run.
            }
          }
        }
        // No re-run after goto
        return res;
      } catch (err) {
        // Failure path
        if (!onFail) {
          throw err; // no routing policy
        }

        const lastError = err instanceof Error ? err : new Error(String(err));

        // Dynamic compute run/goto
        const dynamicRun = await evalRunJs(onFail.run_js, lastError);
        let runList = [...(onFail.run || []), ...dynamicRun].filter(Boolean);
        // Dedup while preserving order
        runList = Array.from(new Set(runList));

        if (runList.length > 0) {
          try {
            require('./logger').logger.info(
              `▶ on_fail.run: scheduling [${runList.join(', ')}] after '${checkName}'`
            );
          } catch {}
          loopCount++;
          if (loopCount > maxLoops) {
            throw new Error(
              `Routing loop budget exceeded (max_loops=${maxLoops}) during on_fail run`
            );
          }
          if (debug) log(`🔧 Debug: on_fail.run executing [${runList.join(', ')}]`);
          for (const stepId of runList) {
            await this.runNamedCheck(stepId, [], {
              config: config!,
              dependencyGraph,
              prInfo,
              resultsMap: resultsMap || new Map(),
              debug: !!debug,
            });
          }
        }

        let target = await evalGotoJs(onFail.goto_js, lastError);
        if (!target && onFail.goto) target = onFail.goto;
        if (target) {
          try {
            require('./logger').logger.info(
              `↪ on_fail.goto: jumping to '${target}' from '${checkName}'`
            );
          } catch {}
          if (!allAncestors.includes(target)) {
            if (debug)
              log(
                `⚠️ Debug: on_fail.goto '${target}' is not an ancestor of '${checkName}' — skipping`
              );
          } else {
            loopCount++;
            if (loopCount > maxLoops) {
              throw new Error(
                `Routing loop budget exceeded (max_loops=${maxLoops}) during on_fail goto`
              );
            }
            await this.runNamedCheck(target, [], {
              config: config!,
              dependencyGraph,
              prInfo,
              resultsMap: resultsMap || new Map(),
              debug: !!debug,
              eventOverride: onFail.goto_event,
              overlay: dependencyResults,
            });
          }
        }

        // Retry if allowed
        const retryMax = onFail.retry?.max ?? 0;
        const base = onFail.retry?.backoff?.delay_ms ?? 0;
        const mode = onFail.retry?.backoff?.mode ?? 'fixed';
        if (attempt <= retryMax) {
          loopCount++;
          if (loopCount > maxLoops) {
            throw new Error(`Routing loop budget exceeded (max_loops=${maxLoops}) during retry`);
          }
          const delay = base > 0 ? this.computeBackoffDelay(attempt, mode, base, seed) : 0;
          if (debug)
            log(
              `🔁 Debug: retrying '${checkName}' attempt ${attempt + 1}/${retryMax + 1} after ${delay}ms`
            );
          if (delay > 0) await this.sleep(delay);
          attempt++;
          continue; // loop
        }

        // Exhausted retry budget; rethrow
        throw lastError;
      }
    }
  }

  /**
   * Set webhook context on a provider if it supports it
   */
  private setProviderWebhookContext(
    provider: import('./providers/check-provider.interface').CheckProvider
  ): void {
    if (this.webhookContext && provider.setWebhookContext) {
      provider.setWebhookContext(this.webhookContext.webhookData);
    }
  }

  /**
   * Filter checks based on tag filter configuration
   */
  private filterChecksByTags(
    checks: string[],
    config: import('./types/config').VisorConfig | undefined,
    tagFilter: import('./types/config').TagFilter | undefined
  ): string[] {
    const logFn = this.config?.output?.pr_comment ? console.error : console.log;

    return checks.filter(checkName => {
      const checkConfig = config?.checks?.[checkName];
      if (!checkConfig) {
        // If no config for this check, include it by default
        return true;
      }

      const checkTags = checkConfig.tags || [];

      // If check has tags but no tag filter is specified, exclude it
      if (checkTags.length > 0 && (!tagFilter || (!tagFilter.include && !tagFilter.exclude))) {
        logFn(`⏭️ Skipping check '${checkName}' - check has tags but no tag filter specified`);
        return false;
      }

      // If no tag filter is specified and check has no tags, include it
      if (!tagFilter || (!tagFilter.include && !tagFilter.exclude)) {
        return true;
      }

      // If check has no tags and a tag filter is specified, include it (untagged checks always run)
      if (checkTags.length === 0) {
        return true;
      }

      // Check exclude tags first (if any exclude tag matches, skip the check)
      if (tagFilter.exclude && tagFilter.exclude.length > 0) {
        const hasExcludedTag = tagFilter.exclude.some(tag => checkTags.includes(tag));
        if (hasExcludedTag) {
          logFn(`⏭️ Skipping check '${checkName}' - has excluded tag`);
          return false;
        }
      }

      // Check include tags (if specified, at least one must match)
      if (tagFilter.include && tagFilter.include.length > 0) {
        const hasIncludedTag = tagFilter.include.some(tag => checkTags.includes(tag));
        if (!hasIncludedTag) {
          logFn(`⏭️ Skipping check '${checkName}' - does not have required tags`);
          return false;
        }
      }

      return true;
    });
  }

  /**
   * Execute checks on the local repository
   */
  async executeChecks(options: CheckExecutionOptions): Promise<AnalysisResult> {
    const startTime = Date.now();
    const timestamp = new Date().toISOString();

    try {
      // Initialize memory store if configured
      if (options.config?.memory) {
        const memoryStore = MemoryStore.getInstance(options.config.memory);
        await memoryStore.initialize();
        logger.debug('Memory store initialized');
      }

      // Store webhook context if provided
      this.webhookContext = options.webhookContext;

      // Determine where to send log messages based on output format
      const logFn = (msg: string) => logger.info(msg);

      // Initialize GitHub checks if enabled
      if (options.githubChecks?.enabled && options.githubChecks.octokit) {
        await this.initializeGitHubChecks(options, logFn);
      }

      // Analyze the repository
      logFn('🔍 Analyzing local git repository...');
      const repositoryInfo = await this.gitAnalyzer.analyzeRepository();

      if (!repositoryInfo.isGitRepository) {
        // Complete GitHub checks with error if they were initialized
        if (this.checkRunMap) {
          await this.completeGitHubChecksWithError('Not a git repository or no changes found');
        }

        return this.createErrorResult(
          repositoryInfo,
          'Not a git repository or no changes found',
          startTime,
          timestamp,
          options.checks
        );
      }

      // Convert to PRInfo format for compatibility with existing reviewer
      const prInfo = this.gitAnalyzer.toPRInfo(repositoryInfo);

      // Apply tag filtering if specified
      const filteredChecks = this.filterChecksByTags(
        options.checks,
        options.config,
        options.tagFilter || options.config?.tag_filter
      );

      if (filteredChecks.length === 0) {
        logger.warn('⚠️ No checks match the tag filter criteria');
        // Complete GitHub checks with no checks message if they were initialized
        if (this.checkRunMap) {
          await this.completeGitHubChecksWithError('No checks match the tag filter criteria');
        }
        return this.createErrorResult(
          repositoryInfo,
          'No checks match the tag filter criteria',
          startTime,
          timestamp,
          options.checks
        );
      }

      // Update GitHub checks to in-progress status
      if (this.checkRunMap) {
        await this.updateGitHubChecksInProgress(options);
      }

      // Execute checks using the existing PRReviewer
      logFn(`🤖 Executing checks: ${filteredChecks.join(', ')}`);
      const reviewSummary = await this.executeReviewChecks(
        prInfo,
        filteredChecks,
        options.timeout,
        options.config,
        options.outputFormat,
        options.debug,
        options.maxParallelism,
        options.failFast
      );

      // Complete GitHub checks with results
      if (this.checkRunMap) {
        await this.completeGitHubChecksWithResults(reviewSummary, options, prInfo);
      }

      const executionTime = Date.now() - startTime;

      // Collect debug information when debug mode is enabled
      let debugInfo: import('./output-formatters').DebugInfo | undefined;
      if (options.debug && reviewSummary.debug) {
        debugInfo = {
          provider: reviewSummary.debug.provider,
          model: reviewSummary.debug.model,
          processingTime: reviewSummary.debug.processingTime,
          parallelExecution: options.checks.length > 1,
          checksExecuted: options.checks,
          totalApiCalls: reviewSummary.debug.totalApiCalls || options.checks.length,
          apiCallDetails: reviewSummary.debug.apiCallDetails,
        };
      }

      // Build execution statistics
      const executionStatistics = this.buildExecutionStatistics();

      return {
        repositoryInfo,
        reviewSummary,
        executionTime,
        timestamp,
        checksExecuted: filteredChecks,
        executionStatistics,
        debug: debugInfo,
      };
    } catch (error) {
      logger.error(
        'Error executing checks: ' + (error instanceof Error ? error.message : String(error))
      );

      // Complete GitHub checks with error if they were initialized
      if (this.checkRunMap) {
        const errorMessage = error instanceof Error ? error.message : 'Unknown error occurred';
        await this.completeGitHubChecksWithError(errorMessage);
      }

      const fallbackRepositoryInfo: GitRepositoryInfo = {
        title: 'Error during analysis',
        body: `Error: ${error instanceof Error ? error.message : 'Unknown error'}`,
        author: 'system',
        base: 'main',
        head: 'HEAD',
        files: [],
        totalAdditions: 0,
        totalDeletions: 0,
        isGitRepository: false,
        workingDirectory: options.workingDirectory || process.cwd(),
      };

      return this.createErrorResult(
        fallbackRepositoryInfo,
        error instanceof Error ? error.message : 'Unknown error occurred',
        startTime,
        timestamp,
        options.checks
      );
    }
  }

  /**
   * Execute tasks with controlled parallelism using a pool pattern
   */
  private async executeWithLimitedParallelism<T>(
    tasks: (() => Promise<T>)[],
    maxParallelism: number,
    failFast?: boolean
  ): Promise<PromiseSettledResult<T>[]> {
    if (maxParallelism <= 0) {
      throw new Error('Max parallelism must be greater than 0');
    }

    if (tasks.length === 0) {
      return [];
    }

    const results: PromiseSettledResult<T>[] = new Array(tasks.length);
    let currentIndex = 0;
    let shouldStop = false;

    // Worker function that processes tasks
    const worker = async (): Promise<void> => {
      while (currentIndex < tasks.length && !shouldStop) {
        const taskIndex = currentIndex++;
        if (taskIndex >= tasks.length) break;

        try {
          const result = await tasks[taskIndex]();
          results[taskIndex] = { status: 'fulfilled', value: result };

          // Check if we should stop due to fail-fast
          if (failFast && this.shouldFailFast(result)) {
            shouldStop = true;
            break;
          }
        } catch (error) {
          results[taskIndex] = { status: 'rejected', reason: error };

          // If fail-fast is enabled and we have an error, stop execution
          if (failFast) {
            shouldStop = true;
            break;
          }
        }
      }
    };

    // Create workers up to the parallelism limit
    const workers: Promise<void>[] = [];
    const workerCount = Math.min(maxParallelism, tasks.length);

    for (let i = 0; i < workerCount; i++) {
      workers.push(worker());
    }

    // Wait for all workers to complete
    await Promise.all(workers);

    return results;
  }

  /**
   * Execute review checks using parallel execution for multiple AI checks
   */
  private async executeReviewChecks(
    prInfo: PRInfo,
    checks: string[],
    timeout?: number,
    config?: import('./types/config').VisorConfig,
    outputFormat?: string,
    debug?: boolean,
    maxParallelism?: number,
    failFast?: boolean
  ): Promise<ReviewSummary> {
    // Store config for use in filtering
    this.config = config;

    // Determine where to send log messages based on output format
    // Use debug logger for internal engine messages; important notices use logger.warn/info directly.
    const logFn = (msg: string) => logger.debug(msg);

    // Only output debug messages if debug mode is enabled
    if (debug) {
      logFn(`🔧 Debug: executeReviewChecks called with checks: ${JSON.stringify(checks)}`);
      logFn(`🔧 Debug: Config available: ${!!config}, Config has checks: ${!!config?.checks}`);
    }

    // Filter checks based on current event type to prevent execution of checks that shouldn't run
    const filteredChecks = this.filterChecksByEvent(checks, config, prInfo, logFn, debug);
    if (filteredChecks.length !== checks.length && debug) {
      logFn(
        `🔧 Debug: Event filtering reduced checks from ${checks.length} to ${filteredChecks.length}: ${JSON.stringify(filteredChecks)}`
      );
    }

    // Use filtered checks for execution
    checks = filteredChecks;

    // If we have a config with individual check definitions, prefer dependency-aware execution
    // even for a single check, so provider types other than 'ai' work consistently.
    const allConfigured = config?.checks ? checks.every(name => !!config.checks![name]) : false;
    if (allConfigured) {
      if (debug) {
        logFn(
          `🔧 Debug: Using dependency-aware execution for ${checks.length} configured check(s)`
        );
      }
      return await this.executeDependencyAwareChecks(
        prInfo,
        checks,
        timeout,
        config,
        logFn,
        debug,
        maxParallelism,
        failFast,
        config?.tag_filter
      );
    }

    // Single check execution (existing logic)
    if (checks.length === 1) {
      if (debug) {
        logFn(`🔧 Debug: Using single check execution for: ${checks[0]}`);
      }

      // If we have a config definition for this check, use it
      if (config?.checks?.[checks[0]]) {
        return await this.executeSingleConfiguredCheck(prInfo, checks[0], timeout, config, logFn);
      }

      // Try provider system for single checks
      if (this.providerRegistry.hasProvider(checks[0])) {
        const provider = this.providerRegistry.getProviderOrThrow(checks[0]);
        this.setProviderWebhookContext(provider);
        const providerConfig: CheckProviderConfig = {
          type: checks[0],
          prompt: 'all',
          eventContext: this.enrichEventContext(prInfo.eventContext),
          ai: timeout ? { timeout } : undefined,
        };
        const __provStart = Date.now();
        const result = await provider.execute(prInfo, providerConfig);
        this.recordProviderDuration(checks[0], Date.now() - __provStart);

        // Prefix issues with check name for consistent grouping
        const prefixedIssues = (result.issues || []).map(issue => ({
          ...issue,
          ruleId: `${checks[0]}/${issue.ruleId}`,
        }));

        return {
          ...result,
          issues: prefixedIssues,
        };
      }
    }

    // Check if 'ai' provider is available for focus-based checks (legacy support)
    if (this.providerRegistry.hasProvider('ai')) {
      if (debug) {
        logFn(`🔧 Debug: Using AI provider with focus mapping`);
      }
      const provider = this.providerRegistry.getProviderOrThrow('ai');
      this.setProviderWebhookContext(provider);

      let focus = 'all';
      let checkName = 'all';
      if (checks.length === 1) {
        checkName = checks[0];
        if (checks[0] === 'security' || checks[0] === 'performance' || checks[0] === 'style') {
          focus = checks[0];
        }
      } else {
        // For multiple checks, combine them into 'all' focus
        focus = 'all';
      }

      const providerConfig: CheckProviderConfig = {
        type: 'ai',
        prompt: focus,
        focus: focus,
        eventContext: this.enrichEventContext(prInfo.eventContext),
        ai: timeout ? { timeout } : undefined,
        // Inherit global AI provider and model settings if config is available
        ai_provider: config?.ai_provider,
        ai_model: config?.ai_model,
      };

      const __provStart2 = Date.now();
      const result = await provider.execute(prInfo, providerConfig);
      this.recordProviderDuration(checkName, Date.now() - __provStart2);

      // Prefix issues with check name for consistent grouping
      const prefixedIssues = (result.issues || []).map(issue => ({
        ...issue,
        ruleId: `${checkName}/${issue.ruleId}`,
      }));

      return {
        ...result,
        issues: prefixedIssues,
      };
    }

    // Fallback to existing PRReviewer for backward compatibility
    if (debug) {
      logFn(`🔧 Debug: Using legacy PRReviewer fallback`);
    }
    const focusMap: Record<string, ReviewOptions['focus']> = {
      security: 'security',
      performance: 'performance',
      style: 'style',
      all: 'all',
      architecture: 'all',
    };

    let focus: ReviewOptions['focus'] = 'all';
    if (checks.length === 1 && focusMap[checks[0]]) {
      focus = focusMap[checks[0]];
    }

    return await this.reviewer.reviewPR('local', 'repository', 0, prInfo, {
      focus,
      format: 'table',
    });
  }

  /**
   * Execute review checks and return grouped results with statistics for new architecture
   */
  public async executeGroupedChecks(
    prInfo: PRInfo,
    checks: string[],
    timeout?: number,
    config?: import('./types/config').VisorConfig,
    outputFormat?: string,
    debug?: boolean,
    maxParallelism?: number,
    failFast?: boolean,
    tagFilter?: import('./types/config').TagFilter,
    _pauseGate?: () => Promise<void>
  ): Promise<ExecutionResult> {
    // Determine where to send log messages based on output format
    const logFn =
      outputFormat === 'json' || outputFormat === 'sarif'
        ? debug
          ? console.error
          : () => {}
        : console.log;

    // Only output debug messages if debug mode is enabled
    if (debug) {
      logger.debug(`🔧 Debug: executeGroupedChecks called with checks: ${JSON.stringify(checks)}`);
      logger.debug(
        `🔧 Debug: Config available: ${!!config}, Config has checks: ${!!config?.checks}`
      );
    }

    // Filter checks based on current event type to prevent execution of checks that shouldn't run
    const filteredChecks = this.filterChecksByEvent(checks, config, prInfo, logFn, debug);
    if (filteredChecks.length !== checks.length && debug) {
      logger.debug(
        `🔧 Debug: Event filtering reduced checks from ${checks.length} to ${filteredChecks.length}: ${JSON.stringify(filteredChecks)}`
      );
    }

    // Apply tag filtering if specified
    const tagFilteredChecks = this.filterChecksByTags(
      filteredChecks,
      config,
      tagFilter || config?.tag_filter
    );

    if (tagFilteredChecks.length !== filteredChecks.length && debug) {
      logger.debug(
        `🔧 Debug: Tag filtering reduced checks from ${filteredChecks.length} to ${tagFilteredChecks.length}: ${JSON.stringify(tagFilteredChecks)}`
      );
    }

    // Use filtered checks for execution
    checks = tagFilteredChecks;

    // Capture GitHub Action context (owner/repo/octokit) if available from environment
    // This is used for context elevation when routing via goto_event
    // Only initialize if not already set by constructor (which has the authenticated octokit)
    if (!this.actionContext) {
      try {
        const repoEnv = process.env.GITHUB_REPOSITORY || '';
        const [owner, repo] = repoEnv.split('/') as [string, string];
        const token = process.env['INPUT_GITHUB-TOKEN'] || process.env['GITHUB_TOKEN'];
        if (owner && repo) {
          this.actionContext = { owner, repo };
          if (token) {
            const { Octokit } = await import('@octokit/rest');
            this.actionContext.octokit = new Octokit({ auth: token });
          }
        }
      } catch {
        // Non-fatal: context elevation will be skipped if not available
      }
    }

    // Check if we have any checks left after filtering
    if (checks.length === 0) {
      logger.warn('⚠️ No checks remain after tag filtering');
      return {
        results: {},
        statistics: this.buildExecutionStatistics(),
      };
    }

    if (!config?.checks) {
      throw new Error('Config with check definitions required for grouped execution');
    }

    // If we have a config with individual check definitions, use dependency-aware execution
    const hasDependencies = checks.some(checkName => {
      const checkConfig = config.checks![checkName];
      return checkConfig?.depends_on && checkConfig.depends_on.length > 0;
    });
    const hasRouting = checks.some(checkName => {
      const c = config.checks![checkName];
      return Boolean(c?.on_success || c?.on_fail);
    });

    if (checks.length > 1 || hasDependencies || hasRouting) {
      if (debug) {
        logger.debug(
          `🔧 Debug: Using grouped dependency-aware execution for ${checks.length} checks (has dependencies: ${hasDependencies}, has routing: ${hasRouting})`
        );
      }
      return await this.executeGroupedDependencyAwareChecks(
        prInfo,
        checks,
        timeout,
        config,
        logFn,
        debug,
        maxParallelism,
        failFast,
        tagFilter
      );
    }

    // Single check execution
    if (checks.length === 1) {
      if (debug) {
        logger.debug(`🔧 Debug: Using grouped single check execution for: ${checks[0]}`);
      }
      const checkResult = await this.executeSingleGroupedCheck(
        prInfo,
        checks[0],
        timeout,
        config,
        logFn,
        debug
      );

      const groupedResults: GroupedCheckResults = {};
      groupedResults[checkResult.group] = [checkResult];
      return {
        results: groupedResults,
        statistics: this.buildExecutionStatistics(),
      };
    }

    // No checks to execute
    return {
      results: {},
      statistics: this.buildExecutionStatistics(),
    };
  }

  /**
   * Execute single check and return grouped result
   */
  private async executeSingleGroupedCheck(
    prInfo: PRInfo,
    checkName: string,
    timeout?: number,
    config?: import('./types/config').VisorConfig,
    logFn?: (message: string) => void,
    debug?: boolean
  ): Promise<CheckResult> {
    if (!config?.checks?.[checkName]) {
      throw new Error(`No configuration found for check: ${checkName}`);
    }

    const checkConfig = config.checks![checkName];
    const providerType = checkConfig.type || 'ai';
    const provider = this.providerRegistry.getProviderOrThrow(providerType);
    this.setProviderWebhookContext(provider);

    const providerConfig: CheckProviderConfig = {
      type: providerType,
      prompt: checkConfig.prompt,
      focus: checkConfig.focus || this.mapCheckNameToFocus(checkName),
      schema: checkConfig.schema,
      group: checkConfig.group,
      eventContext: this.enrichEventContext(prInfo.eventContext),
      ai: {
        timeout: timeout || 600000,
        debug: debug,
        ...(checkConfig.ai || {}),
      },
      ai_provider: checkConfig.ai_provider || config.ai_provider,
      ai_model: checkConfig.ai_model || config.ai_model,
      // Pass claude_code config if present
      claude_code: checkConfig.claude_code,
      // Pass output history for loop/goto scenarios
      __outputHistory: this.outputHistory,
      // Pass any provider-specific config
      ...checkConfig,
    };
    providerConfig.forEach = checkConfig.forEach;

    const __provStart = Date.now();
    const result = await provider.execute(prInfo, providerConfig);
    this.recordProviderDuration(checkName, Date.now() - __provStart);

    // Validate forEach output (skip if there are already errors from transform_js or other sources)
    if (checkConfig.forEach && (!result.issues || result.issues.length === 0)) {
      const reviewSummaryWithOutput = result as ReviewSummary & { output?: unknown };
      const validation = this.validateAndNormalizeForEachOutput(
        checkName,
        reviewSummaryWithOutput.output,
        checkConfig.group
      );

      if (!validation.isValid) {
        return validation.error;
      }
    }

    // Evaluate fail_if conditions
    if (config && (config.fail_if || checkConfig.fail_if)) {
      const failureResults = await this.evaluateFailureConditions(
        checkName,
        result,
        config,
        prInfo
      );

      // Add failure condition issues to the result
      if (failureResults.length > 0) {
        const failureIssues = failureResults
          .filter(f => f.failed)
          .map(f => ({
            file: 'system',
            line: 0,
            ruleId: f.conditionName,
            message: f.message || `Failure condition met: ${f.expression}`,
            severity: (f.severity || 'error') as 'info' | 'warning' | 'error' | 'critical',
            category: 'logic' as const,
          }));

        result.issues = [...(result.issues || []), ...failureIssues];
      }
    }

    // Render the check content using the appropriate template
    const content = await this.renderCheckContent(checkName, result, checkConfig, prInfo);

    // Determine the group: if group_by is 'check', use the check name; otherwise use configured group or 'default'
    let group = checkConfig.group || 'default';
    if (config?.output?.pr_comment?.group_by === 'check' && !checkConfig.group) {
      group = checkName;
    }

    return {
      checkName,
      content,
      group,
      output: (result as any).output,
      debug: result.debug,
      issues: result.issues, // Include structured issues
    };
  }

  /**
   * Validate and normalize forEach output
   * Returns normalized array or throws validation error result
   */
  private validateAndNormalizeForEachOutput(
    checkName: string,
    output: unknown,
    checkGroup?: string
  ):
    | {
        isValid: true;
        normalizedOutput: unknown[];
      }
    | {
        isValid: false;
        error: {
          checkName: string;
          content: string;
          group: string;
          issues: Array<{
            file: string;
            line: number;
            ruleId: string;
            message: string;
            severity: 'error';
            category: 'logic';
          }>;
        };
      } {
    if (output === undefined) {
      logger.error(`✗ forEach check "${checkName}" produced undefined output`);
      return {
        isValid: false,
        error: {
          checkName,
          content: '',
          group: checkGroup || 'default',
          issues: [
            {
              file: 'system',
              line: 0,
              ruleId: 'forEach/undefined_output',
              message: `forEach check "${checkName}" produced undefined output. Verify your command outputs valid data and your transform_js returns a value.`,
              severity: 'error',
              category: 'logic',
            },
          ],
        },
      };
    }

    // Normalize output to array
    let normalizedOutput: unknown[];

    if (Array.isArray(output)) {
      normalizedOutput = output;
    } else if (output && typeof output === 'object' && Array.isArray((output as any).items)) {
      normalizedOutput = (output as any).items as unknown[];
    } else if (typeof output === 'string') {
      try {
        const parsed = JSON.parse(output);
        normalizedOutput = Array.isArray(parsed) ? parsed : [parsed];
      } catch {
        normalizedOutput = [output];
      }
    } else if (output === null) {
      normalizedOutput = [];
    } else {
      normalizedOutput = [output];
    }

    // Log the result (empty arrays are valid, just result in 0 iterations)
    logger.info(`  Found ${normalizedOutput.length} items for forEach iteration`);
    return {
      isValid: true,
      normalizedOutput,
    };
  }

  /**
   * Execute multiple checks with dependency awareness - return grouped results with statistics
   */
  private async executeGroupedDependencyAwareChecks(
    prInfo: PRInfo,
    checks: string[],
    timeout?: number,
    config?: import('./types/config').VisorConfig,
    logFn?: (message: string) => void,
    debug?: boolean,
    maxParallelism?: number,
    failFast?: boolean,
    tagFilter?: import('./types/config').TagFilter
  ): Promise<ExecutionResult> {
    // Use the existing dependency-aware execution logic
    const reviewSummary = await this.executeDependencyAwareChecks(
      prInfo,
      checks,
      timeout,
      config,
      logFn,
      debug,
      maxParallelism,
      failFast,
      tagFilter || config?.tag_filter
    );

    // Build execution statistics
    const executionStatistics = this.buildExecutionStatistics();

    // Convert the flat ReviewSummary to grouped CheckResults
    const groupedResults = await this.convertReviewSummaryToGroupedResults(
      reviewSummary,
      checks,
      config,
      prInfo
    );

    return {
      results: groupedResults,
      statistics: executionStatistics,
    };
  }

  /**
   * Convert ReviewSummary to GroupedCheckResults
   */
  private async convertReviewSummaryToGroupedResults(
    reviewSummary: ReviewSummary,
    checks: string[],
    config?: import('./types/config').VisorConfig,
    prInfo?: PRInfo
  ): Promise<GroupedCheckResults> {
    const groupedResults: GroupedCheckResults = {};
    const agg = reviewSummary as ReviewSummary & {
      __contents?: Record<string, string | undefined>;
      __outputs?: Record<string, unknown>;
      __executed?: string[];
    };
    const contentMap = agg.__contents;
    const outputMap = agg.__outputs;
    // Build a unified list of all checks that produced results:
    //  - originally requested checks
    //  - any checks that produced content/output during routing (e.g., forward-run after goto)
    //  - any checks that emitted issues with checkName set
    const allCheckNames: string[] = [];
    const seen = new Set<string>();
    const pushUnique = (n?: string) => {
      if (!n) return;
      if (!seen.has(n)) {
        seen.add(n);
        allCheckNames.push(n);
      }
    };
    for (const n of checks) pushUnique(n);
    if (contentMap) for (const n of Object.keys(contentMap)) pushUnique(n);
    if (outputMap) for (const n of Object.keys(outputMap)) pushUnique(n);
    for (const issue of reviewSummary.issues || []) pushUnique(issue.checkName);
    if (Array.isArray(agg.__executed)) for (const n of agg.__executed) pushUnique(n);

    // Process each discovered check individually
    for (const checkName of allCheckNames) {
      const checkConfig = config?.checks?.[checkName];
      if (!checkConfig) continue;

      // Extract issues for this check
      const checkIssues = (reviewSummary.issues || []).filter(
        issue => issue.checkName === checkName
      );

      // Create a mini ReviewSummary for this check
      const checkSummary: ReviewSummary & { output?: unknown } = {
        issues: checkIssues,
        debug: reviewSummary.debug,
      };

      if (contentMap?.[checkName]) {
        (checkSummary as any).content = contentMap[checkName];
      }
      if (outputMap && Object.prototype.hasOwnProperty.call(outputMap, checkName)) {
        checkSummary.output = outputMap[checkName];
      }

      // Render content for this check (never let template errors abort the whole run)
      let content: string = '';
      let issuesForCheck = [...checkIssues];
      try {
        content = await this.renderCheckContent(checkName, checkSummary, checkConfig, prInfo);
      } catch (e) {
        const msg = e instanceof Error ? e.message : String(e);
        console.error(`❌ Failed to render content for check '${checkName}': ${msg}`);
        // Add a synthetic issue so it appears in output and GitHub Checks
        issuesForCheck = [
          ...issuesForCheck,
          {
            file: 'system',
            line: 0,
            ruleId: `${checkName}/render-error`,
            message: `Template rendering failed: ${msg}`,
            severity: 'error' as const,
            category: 'logic' as const,
          },
        ];
      }

      // Determine the group: if group_by is 'check', use the check name; otherwise use configured group or 'default'
      let group = checkConfig.group || 'default';
      if (config?.output?.pr_comment?.group_by === 'check' && !checkConfig.group) {
        group = checkName;
      }

      const checkResult: CheckResult = {
        checkName,
        content,
        group,
        output: checkSummary.output,
        debug: reviewSummary.debug,
        issues: issuesForCheck, // Include structured issues + rendering error if any
      };

      // Add to appropriate group
      if (!groupedResults[group]) {
        groupedResults[group] = [];
      }
      groupedResults[group].push(checkResult);
    }

    return groupedResults;
  }

  /**
   * Validates that a file path is safe and within the project directory
   * Prevents path traversal attacks by:
   * - Blocking absolute paths
   * - Blocking paths with ".." segments
   * - Ensuring resolved path is within project directory
   * - Blocking special characters and null bytes
   * - Enforcing .liquid file extension
   */
  private async validateTemplatePath(templatePath: string): Promise<string> {
    const path = await import('path');

    // Validate input
    if (!templatePath || typeof templatePath !== 'string' || templatePath.trim() === '') {
      throw new Error('Template path must be a non-empty string');
    }

    // Block null bytes and other dangerous characters
    if (templatePath.includes('\0') || templatePath.includes('\x00')) {
      throw new Error('Template path contains invalid characters');
    }

    // Enforce .liquid file extension
    if (!templatePath.endsWith('.liquid')) {
      throw new Error('Template file must have .liquid extension');
    }

    // Block absolute paths
    if (path.isAbsolute(templatePath)) {
      throw new Error('Template path must be relative to project directory');
    }

    // Block paths with ".." segments
    if (templatePath.includes('..')) {
      throw new Error('Template path cannot contain ".." segments');
    }

    // Block paths starting with ~ (home directory)
    if (templatePath.startsWith('~')) {
      throw new Error('Template path cannot reference home directory');
    }

    // Get the project root directory from git analyzer
    const repositoryInfo = await this.gitAnalyzer.analyzeRepository();
    const projectRoot = repositoryInfo.workingDirectory;

    // Validate project root
    if (!projectRoot || typeof projectRoot !== 'string') {
      throw new Error('Unable to determine project root directory');
    }

    // Resolve the template path relative to project root
    const resolvedPath = path.resolve(projectRoot, templatePath);
    const resolvedProjectRoot = path.resolve(projectRoot);

    // Validate resolved paths
    if (
      !resolvedPath ||
      !resolvedProjectRoot ||
      resolvedPath === '' ||
      resolvedProjectRoot === ''
    ) {
      throw new Error(
        `Unable to resolve template path: projectRoot="${projectRoot}", templatePath="${templatePath}", resolvedPath="${resolvedPath}", resolvedProjectRoot="${resolvedProjectRoot}"`
      );
    }

    // Ensure the resolved path is still within the project directory
    if (
      !resolvedPath.startsWith(resolvedProjectRoot + path.sep) &&
      resolvedPath !== resolvedProjectRoot
    ) {
      throw new Error('Template path escapes project directory');
    }

    return resolvedPath;
  }

  /**
   * Evaluate `if` condition for a check
   * @param checkName Name of the check
   * @param condition The condition string to evaluate
   * @param prInfo PR information
   * @param results Current check results
   * @param debug Whether debug mode is enabled
   * @returns true if the check should run, false if it should be skipped
   */
  private async evaluateCheckCondition(
    checkName: string,
    condition: string,
    prInfo: PRInfo,
    results: Map<string, ReviewSummary>,
    debug?: boolean
  ): Promise<boolean> {
    // Determine event name for condition context, honoring any routing override
    const override = this.routingEventOverride;
    const eventName = override
      ? override.startsWith('pr_')
        ? 'pull_request'
        : override === 'issue_comment'
          ? 'issue_comment'
          : override.startsWith('issue_')
            ? 'issues'
            : 'manual'
      : 'issue_comment';

    const commenterAssoc = resolveAssociationFromEvent(
      (prInfo as any)?.eventContext,
      prInfo.authorAssociation
    );
    const shouldRun = await this.failureEvaluator.evaluateIfCondition(checkName, condition, {
      branch: prInfo.head,
      baseBranch: prInfo.base,
      filesChanged: prInfo.files.map(f => f.filename),
      event: eventName,
      environment: getSafeEnvironmentVariables(),
      previousResults: results,
      authorAssociation: commenterAssoc,
    });

    if (!shouldRun && debug) {
      logger.debug(`🔧 Debug: Skipping check '${checkName}' - if condition evaluated to false`);
    }

    return shouldRun;
  }

  /**
   * Render check content using the appropriate template
   */
  private async renderCheckContent(
    checkName: string,
    reviewSummary: ReviewSummary,
    checkConfig: CheckConfig,
    _prInfo?: PRInfo
  ): Promise<string> {
    const directContent = (reviewSummary as ReviewSummary & { content?: string }).content;
    if (typeof directContent === 'string' && directContent.trim()) {
      return directContent.trim();
    }

    // Import the liquid template system
    const { createExtendedLiquid } = await import('./liquid-extensions');
    const fs = await import('fs/promises');
    const path = await import('path');

    const liquid = createExtendedLiquid({
      trimTagLeft: false,
      trimTagRight: false,
      trimOutputLeft: false,
      trimOutputRight: false,
      greedy: false,
    });

    // Determine template to use
    // If schema is an object (inline JSON schema), use 'plain' rendering
    // If schema is a file path (legitimate path with / and ends with .json), treat as plain (schema file reference)
    let schemaName: string;
    if (typeof checkConfig.schema === 'object') {
      schemaName = 'plain';
    } else if (
      typeof checkConfig.schema === 'string' &&
      checkConfig.schema.includes('/') &&
      checkConfig.schema.endsWith('.json') &&
      !checkConfig.schema.includes('..') // Reject paths containing .. (parent directory)
    ) {
      // Schema is a file path reference - use plain rendering
      // The schema file will be handled by the AI provider when making the request
      schemaName = 'plain';
    } else {
      schemaName = checkConfig.schema || 'plain';
    }

    let templateContent: string;
    let enrichAssistantContext = false;

    if (checkConfig.template) {
      // Custom template
      if (checkConfig.template.content) {
        templateContent = checkConfig.template.content;
      } else if (checkConfig.template.file) {
        // Validate the template file path to prevent path traversal attacks
        const validatedPath = await this.validateTemplatePath(checkConfig.template.file);
        templateContent = await fs.readFile(validatedPath, 'utf-8');
      } else {
        throw new Error('Custom template must specify either "file" or "content"');
      }
    } else if (schemaName === 'plain') {
      // Plain schema - return raw content directly
      return reviewSummary.issues?.[0]?.message || '';
    } else {
      // Use built-in schema template
      const sanitizedSchema = schemaName.replace(/[^a-zA-Z0-9-]/g, '');
      if (!sanitizedSchema) {
        throw new Error('Invalid schema name');
      }
      const templatePath = path.join(__dirname, `output/${sanitizedSchema}/template.liquid`);
      templateContent = await fs.readFile(templatePath, 'utf-8');
      // Only enrich built-in issue-assistant with event/permission context
      if (sanitizedSchema === 'issue-assistant') {
        enrichAssistantContext = true;
      }
    }

    // Prepare template data
    // Filter out system-level issues (fail_if conditions, internal errors) which should not appear in output
    const filteredIssues = (reviewSummary.issues || []).filter(
      issue => !(issue.file === 'system' && issue.line === 0)
    );

    const templateData: Record<string, unknown> = {
      issues: filteredIssues,
      checkName: checkName,
      // Expose structured output for custom schemas/templates (e.g., overview)
      // This allows templates to render fields like output.text or output.tags
      output: (reviewSummary as unknown as { output?: unknown }).output,
    };

    if (enrichAssistantContext) {
      // Provide minimal event and permission context for the assistant template only
      let authorAssociation: string | undefined;
      let eventName = 'manual';
      let eventAction: string | undefined;
      try {
        const anyInfo = _prInfo as unknown as { eventContext?: any; authorAssociation?: string };
        authorAssociation = resolveAssociationFromEvent(
          anyInfo?.eventContext,
          anyInfo?.authorAssociation
        );
        eventName = anyInfo?.eventContext?.event_name || (anyInfo as any)?.eventType || 'manual';
        eventAction = anyInfo?.eventContext?.action;
      } catch {}
      templateData.authorAssociation = authorAssociation;
      templateData.event = { name: eventName, action: eventAction };
    }

    // Establish permissions context for filters so templates can call permission filters
    // without passing authorAssociation explicitly.
    const { withPermissionsContext } = (await import('./liquid-extensions')) as unknown as {
      withPermissionsContext?: (
        ctx: { authorAssociation?: string },
        fn: () => Promise<string>
      ) => Promise<string>;
    };
    // Try to derive author association from PR info (commenter preferred)
    let authorAssociationForFilters: string | undefined;
    try {
      const anyInfo = _prInfo as unknown as { eventContext?: any; authorAssociation?: string };
      authorAssociationForFilters = resolveAssociationFromEvent(
        anyInfo?.eventContext,
        anyInfo?.authorAssociation
      );
    } catch {}

    let rendered: string;
    if (typeof withPermissionsContext === 'function') {
      rendered = await withPermissionsContext(
        { authorAssociation: authorAssociationForFilters },
        async () => await liquid.parseAndRender(templateContent, templateData)
      );
      if (rendered === undefined || rendered === null) {
        // Defensive: some test environments mock the helper without implementation
        rendered = await liquid.parseAndRender(templateContent, templateData);
      }
    } else {
      rendered = await liquid.parseAndRender(templateContent, templateData);
    }
    const finalRendered = rendered.trim();
    try {
      const { emitMermaidFromMarkdown } = await import('./utils/mermaid-telemetry');
      emitMermaidFromMarkdown(checkName, finalRendered, 'content');
    } catch {}
    return finalRendered;
  }

  /**
   * Attempt to elevate an issue/issue_comment context to full PR context when routing via goto_event.
   * Returns a new PRInfo with files/diff when possible; otherwise returns null.
   */
  private async elevateContextToPullRequest(
    prInfo: PRInfo,
    targetEvent: import('./types/config').EventTrigger,
    log?: (msg: string) => void,
    debug?: boolean
  ): Promise<PRInfo | null> {
    try {
      // Only elevate for PR-style events
      if (targetEvent !== 'pr_opened' && targetEvent !== 'pr_updated') return null;

      // Only meaningful to elevate from issue contexts
      const isIssueContext = (prInfo as PRInfo & { isIssue?: boolean }).isIssue === true;
      const ctx: any = (prInfo as any).eventContext || {};
      const isPRThread = Boolean(ctx?.issue?.pull_request);
      if (!isIssueContext || !isPRThread) return null;

      // Resolve owner/repo from cached action context or environment
      let owner = this.actionContext?.owner;
      let repo = this.actionContext?.repo;
      if (!owner || !repo) {
        const repoEnv = process.env.GITHUB_REPOSITORY || '';
        [owner, repo] = repoEnv.split('/') as [string, string];
      }
      if (!owner || !repo) return null;

      // Determine PR number from event context or prInfo.number
      const prNumber = (ctx?.issue?.number as number) || prInfo.number;
      if (!prNumber) return null;

      // Build Octokit; prefer cached instance
      let octokit = this.actionContext?.octokit;
      if (!octokit) {
        const token = process.env['INPUT_GITHUB-TOKEN'] || process.env['GITHUB_TOKEN'];
        if (!token) return null;
        const { Octokit } = await import('@octokit/rest');
        octokit = new Octokit({ auth: token });
      }

      // Fetch full PR diff
      const analyzer = new PRAnalyzer(octokit);
      const elevated = await analyzer.fetchPRDiff(owner, repo, prNumber, undefined, targetEvent);
      // Preserve event context and helpful flags
      (elevated as any).eventContext = (prInfo as any).eventContext || ctx;
      (elevated as any).isPRContext = true;
      (elevated as any).includeCodeContext = true;
      if (debug)
        log?.(`🔧 Debug: Elevated context to PR #${prNumber} for goto_event=${targetEvent}`);
      return elevated;
    } catch (e) {
      if (debug) {
        const msg = e instanceof Error ? e.message : String(e);
        log?.(`⚠️ Debug: Context elevation to PR failed: ${msg}`);
      }
      return null;
    }
  }

  /**
   * Execute multiple checks with dependency awareness - intelligently parallel and sequential
   */
  private async executeDependencyAwareChecks(
    prInfo: PRInfo,
    checks: string[],
    timeout?: number,
    config?: import('./types/config').VisorConfig,
    logFn?: (message: string) => void,
    debug?: boolean,
    maxParallelism?: number,
    failFast?: boolean,
    tagFilter?: import('./types/config').TagFilter
  ): Promise<ReviewSummary> {
    const log = logFn || console.error;

    if (debug) {
      log(`🔧 Debug: Starting dependency-aware execution of ${checks.length} checks`);
    }

    if (!config?.checks) {
      throw new Error('Config with check definitions required for dependency-aware execution');
    }

    // Determine effective max parallelism (CLI > config > default)
    const effectiveMaxParallelism = maxParallelism ?? config.max_parallelism ?? 3;
    // Determine effective fail-fast setting (CLI > config > default)
    const effectiveFailFast = failFast ?? config.fail_fast ?? false;

    if (debug) {
      log(`🔧 Debug: Using max parallelism: ${effectiveMaxParallelism}`);
      log(`🔧 Debug: Using fail-fast: ${effectiveFailFast}`);
    }

    // Build dependency graph and check for session reuse requirements
    const dependencies: Record<string, string[]> = {};
    const sessionReuseChecks = new Set<string>();
    const sessionProviders = new Map<string, string>(); // checkName -> parent session provider

    for (const checkName of checks) {
      const checkConfig = config.checks![checkName];
      if (checkConfig) {
        dependencies[checkName] = checkConfig.depends_on || [];

        // Track checks that need session reuse
        if (checkConfig.reuse_ai_session) {
          sessionReuseChecks.add(checkName);

          // Determine the session provider check name
          if (typeof checkConfig.reuse_ai_session === 'string') {
            // Explicit check name provided
            sessionProviders.set(checkName, checkConfig.reuse_ai_session);
          } else if (checkConfig.reuse_ai_session === true) {
            // Use first dependency as fallback
            if (checkConfig.depends_on && checkConfig.depends_on.length > 0) {
              sessionProviders.set(checkName, checkConfig.depends_on[0]);
            }
          }
        }
      } else {
        dependencies[checkName] = [];
      }
    }

    if (sessionReuseChecks.size > 0 && debug) {
      log(
        `🔄 Debug: Found ${sessionReuseChecks.size} checks requiring session reuse: ${Array.from(sessionReuseChecks).join(', ')}`
      );
    }

    // (moved) dependency validation runs after we include transitive dependencies

    // Expand requested checks with transitive dependencies present in config for execution
    const expandWithTransitives = (rootChecks: string[]): string[] => {
      if (!config?.checks) return rootChecks;
      const set = new Set<string>(rootChecks);
      const allowByTags = (name: string): boolean => {
        if (!tagFilter) return true;
        const cfg = config!.checks?.[name];
        const tags: string[] = (cfg && (cfg as any).tags) || [];
        if (tagFilter.exclude && tagFilter.exclude.some(t => tags.includes(t))) return false;
        if (tagFilter.include && tagFilter.include.length > 0) {
          return tagFilter.include.some(t => tags.includes(t));
        }
        return true;
      };
      const visit = (name: string) => {
        const cfg = config.checks![name];
        if (!cfg || !cfg.depends_on) return;
        for (const dep of cfg.depends_on) {
          if (!config.checks![dep]) continue;
          if (!allowByTags(dep)) continue;
          if (!set.has(dep)) {
            set.add(dep);
            visit(dep);
          }
        }
      };
      for (const c of rootChecks) visit(c);
      return Array.from(set);
    };

    checks = expandWithTransitives(checks);

    // Rebuild dependencies map for the expanded set
    for (const checkName of checks) {
      const checkConfig = config.checks![checkName];
      dependencies[checkName] = checkConfig?.depends_on || [];
    }

    // Validate dependencies after expansion so transitive deps are considered
    {
      const validation2 = DependencyResolver.validateDependencies(checks, dependencies);
      if (!validation2.valid) {
        return {
          issues: [
            {
              severity: 'error' as const,
              message: `Dependency validation failed: ${validation2.errors.join(', ')}`,
              file: '',
              line: 0,
              ruleId: 'dependency-validation-error',
              category: 'logic' as const,
            },
          ],
        };
      }
    }

    // Build dependency graph
    const dependencyGraph = DependencyResolver.buildDependencyGraph(dependencies);

    if (dependencyGraph.hasCycles) {
      return {
        issues: [
          {
            severity: 'error' as const,
            message: `Circular dependencies detected: ${dependencyGraph.cycleNodes?.join(' -> ')}`,
            file: '',
            line: 0,
            ruleId: 'circular-dependency-error',
            category: 'logic' as const,
          },
        ],
      };
    }

    // Build children-by-parent mapping for inline branch-first execution
    const childrenByParent = new Map<string, string[]>();
    for (const [child, depsArr] of Object.entries(dependencies)) {
      for (const p of depsArr || []) {
        if (!childrenByParent.has(p)) childrenByParent.set(p, []);
        childrenByParent.get(p)!.push(child);
      }
    }

    // Log execution plan
    const stats = DependencyResolver.getExecutionStats(dependencyGraph);
    if (debug) {
      log(
        `🔧 Debug: Execution plan - ${stats.totalChecks} checks in ${stats.parallelLevels} levels, max parallelism: ${stats.maxParallelism}`
      );
    }

    // Execute checks level by level
    const results = new Map<string, ReviewSummary>();
    const sessionRegistry = require('./session-registry').SessionRegistry.getInstance();
    // Note: We'll get the provider dynamically per check, not a single one for all
    const sessionIds = new Map<string, string>(); // checkName -> sessionId
    let shouldStopExecution = false;
    let completedChecksCount = 0;
    const totalChecksCount = stats.totalChecks;

    // Initialize execution statistics for all checks
    for (const checkName of checks) {
      this.initializeCheckStats(checkName);
    }

    for (
      let levelIndex = 0;
      levelIndex < dependencyGraph.executionOrder.length && !shouldStopExecution;
      levelIndex++
    ) {
      const executionGroup = dependencyGraph.executionOrder[levelIndex];

      // Check for session reuse conflicts - only force sequential execution when there are actual conflicts
      const checksInLevel = executionGroup.parallel;

      // Group checks by their session parent
      const sessionReuseGroups = new Map<string, string[]>();
      checksInLevel.forEach(checkName => {
        if (sessionReuseChecks.has(checkName)) {
          const parentCheckName = sessionProviders.get(checkName);
          if (parentCheckName) {
            if (!sessionReuseGroups.has(parentCheckName)) {
              sessionReuseGroups.set(parentCheckName, []);
            }
            sessionReuseGroups.get(parentCheckName)!.push(checkName);
          }
        }
      });

      // Only force sequential execution if multiple checks share the same session parent
      const hasConflictingSessionReuse = Array.from(sessionReuseGroups.values()).some(
        group => group.length > 1
      );

      let actualParallelism = Math.min(effectiveMaxParallelism, executionGroup.parallel.length);
      if (hasConflictingSessionReuse) {
        // Force sequential execution when there are actual session conflicts
        actualParallelism = 1;
        if (debug) {
          const conflictingGroups = Array.from(sessionReuseGroups.entries())
            .filter(([_, checks]) => checks.length > 1)
            .map(([parent, checks]) => `${parent} -> [${checks.join(', ')}]`)
            .join('; ');
          log(
            `🔄 Debug: Level ${executionGroup.level} has session conflicts (${conflictingGroups}) - forcing sequential execution (parallelism: 1)`
          );
        }
      } else if (sessionReuseGroups.size > 0 && debug) {
        log(
          `✅ Debug: Level ${executionGroup.level} has session reuse but no conflicts - allowing parallel execution`
        );
      }

      if (debug) {
        log(
          `🔧 Debug: Executing level ${executionGroup.level} with ${executionGroup.parallel.length} checks (parallelism: ${actualParallelism})`
        );
      }

      // Create task functions for checks in this level, skip those already completed inline
      const levelChecks = executionGroup.parallel.filter(name => !results.has(name));
      const levelTaskFunctions = levelChecks.map(checkName => async () => {
        // Skip if this check was already completed by item-level branch scheduler
        if (results.has(checkName)) {
          if (debug) log(`🔧 Debug: Skipping ${checkName} (already satisfied earlier)`);
          return { checkName, error: null, result: results.get(checkName)! };
        }
        const checkConfig = config.checks![checkName];
        if (!checkConfig) {
          return {
            checkName,
            error: `No configuration found for check: ${checkName}`,
            result: null,
          };
        }

        // (no early gating; rely on per-item scheduler after parents run)

        const checkStartTime = Date.now();
        completedChecksCount++;
        logger.step(`Running check: ${checkName} [${completedChecksCount}/${totalChecksCount}]`);

        try {
          if (debug) {
            log(`🔧 Debug: Starting check: ${checkName} at level ${executionGroup.level}`);
          }

          // Get the appropriate provider for this check type
          const providerType = checkConfig.type || 'ai';
          const provider = this.providerRegistry.getProviderOrThrow(providerType);
          if (debug) {
            log(`🔧 Debug: Provider for '${checkName}' is '${providerType}'`);
          }
          this.setProviderWebhookContext(provider);

          // Create provider config for this specific check
          const extendedCheckConfig = checkConfig as CheckConfig & {
            level?: string;
            message?: string;
          };

          const providerConfig: CheckProviderConfig = {
            type: providerType,
            prompt: checkConfig.prompt,
            exec: checkConfig.exec,
            focus: checkConfig.focus || this.mapCheckNameToFocus(checkName),
            schema: checkConfig.schema,
            group: checkConfig.group,
            checkName: checkName, // Add checkName for sessionID
            eventContext: this.enrichEventContext(prInfo.eventContext),
            transform: checkConfig.transform,
            transform_js: checkConfig.transform_js,
            // Important: pass through provider-level timeout from check config
            // (e.g., command/http_client providers expect seconds/ms here)
            timeout: checkConfig.timeout,
            level: extendedCheckConfig.level,
            message: extendedCheckConfig.message,
            env: checkConfig.env,
            forEach: checkConfig.forEach,
            // Pass through any provider-specific keys (e.g., op/values for github provider)
            ...checkConfig,
            ai: {
              ...(checkConfig.ai || {}),
              timeout: timeout || 600000,
              debug: debug,
            },
          };

          // Pass results from ALL transitive dependencies (not just direct ones)
          // This ensures the "outputs" variable has access to all ancestor check results
          const dependencyResults = new Map<string, ReviewSummary>();
          let isForEachDependent = false;
          let forEachItems: unknown[] = [];
          let forEachParentName: string | undefined;
          const forEachParents: string[] = []; // Track ALL forEach parents

          // Get all transitive dependencies (ancestors) for this check
          const allDependencies = DependencyResolver.getAllDependencies(
            checkName,
            dependencyGraph.nodes
          );

          // Include results from ALL dependencies (direct and transitive)
          for (const depId of allDependencies) {
            if (results.has(depId)) {
              const depResult = results.get(depId)!;
              dependencyResults.set(depId, depResult);
            }
          }

          // If any direct dependency failed or was skipped, skip this check
          const directDeps = checkConfig.depends_on || [];
          const failedDeps: string[] = [];
          for (const depId of directDeps) {
            const depRes = results.get(depId);
            if (!depRes) continue;

            // Check if dependency was skipped
            const wasSkipped = (depRes.issues || []).some(issue => {
              const id = issue.ruleId || '';
              return id.endsWith('/__skipped');
            });

            // If dependency is a forEach parent, do NOT apply global fatal gating here.
            // We'll gate per-item inside the forEach loop to avoid stopping other branches.
            const depExtended = depRes as ExtendedReviewSummary;
            const isDepForEachParent = !!depExtended.isForEach;

            // Treat these as fatal in direct dependencies (non-forEach only):
            //  - command provider execution/transform failures
            //  - forEach validation/iteration errors
            //  - fail_if conditions (global or check-specific)
            // For non-forEach parents, only provider-fatal or fail_if/global_fail_if should gate.
            let hasFatalFailure = false;
            if (!isDepForEachParent) {
              const issues = depRes.issues || [];
              hasFatalFailure = issues.some(issue => {
                const id = issue.ruleId || '';
                return (
                  id === 'command/execution_error' ||
                  id.endsWith('/command/execution_error') ||
                  id === 'command/timeout' ||
                  id.endsWith('/command/timeout') ||
                  id === 'command/transform_js_error' ||
                  id.endsWith('/command/transform_js_error') ||
                  id === 'command/transform_error' ||
                  id.endsWith('/command/transform_error') ||
                  id === 'forEach/undefined_output' ||
                  id.endsWith('/forEach/undefined_output') ||
                  id.endsWith('/forEach/iteration_error') ||
                  id.endsWith('_fail_if') ||
                  id.endsWith('/global_fail_if')
                );
              });
              // As a fallback, evaluate fail_if on the dependency result now
              if (
                !hasFatalFailure &&
                config &&
                (config.fail_if || config.checks![depId]?.fail_if)
              ) {
                try {
                  hasFatalFailure = await this.failIfTriggered(depId, depRes, config, results);
                } catch {}
              }
            }

            if (debug) {
              log(
                `🔧 Debug: gating check '${checkName}' against dep '${depId}': wasSkipped=${wasSkipped} hasFatalFailure=${hasFatalFailure}`
              );
            }
            if (wasSkipped || hasFatalFailure) failedDeps.push(depId);
          }

          if (failedDeps.length > 0) {
            // Record skip and provide a concise console message
            this.recordSkip(checkName, 'dependency_failed');
            logger.info(`⏭  Skipped (dependency failed: ${failedDeps.join(', ')})`);
            return {
              checkName,
              error: null,
              result: { issues: [] },
              skipped: true,
            };
          }

          // Check direct dependencies for forEach behavior
          for (const depId of checkConfig.depends_on || []) {
            if (results.has(depId)) {
              const depResult = results.get(depId)!;

              // Check if this dependency has forEach enabled
              const depForEachResult = depResult as ExtendedReviewSummary;

              if (
                depForEachResult.isForEach ||
                Array.isArray(depForEachResult.forEachItemResults) ||
                Array.isArray(depForEachResult.forEachItems)
              ) {
                if (!isForEachDependent) {
                  // First forEach dependency found - use it as the primary
                  isForEachDependent = true;
                  forEachItems = Array.isArray(depForEachResult.forEachItems)
                    ? depForEachResult.forEachItems!
                    : new Array(
                        Array.isArray(depForEachResult.forEachItemResults)
                          ? depForEachResult.forEachItemResults!.length
                          : 0
                      ).fill(undefined);
                  forEachParentName = depId;
                }
                // Track all forEach parents for unwrapping
                forEachParents.push(depId);
              }
            }
          }

          // Determine if we should use session reuse
          let sessionInfo: { parentSessionId?: string; reuseSession?: boolean } | undefined =
            undefined;
          if (sessionReuseChecks.has(checkName)) {
            const parentCheckName = sessionProviders.get(checkName);
            if (parentCheckName && sessionIds.has(parentCheckName)) {
              const parentSessionId = sessionIds.get(parentCheckName)!;

              sessionInfo = {
                parentSessionId: parentSessionId,
                reuseSession: true,
              };

              if (debug) {
                log(
                  `🔄 Debug: Check ${checkName} will reuse session from parent ${parentCheckName}: ${parentSessionId}`
                );
              }
            } else {
              if (debug) {
                log(
                  `⚠️ Warning: Check ${checkName} requires session reuse but parent ${parentCheckName} session not found`
                );
              }
            }
          }

          // For checks that create new sessions, generate a session ID
          let currentSessionId: string | undefined = undefined;
          if (!sessionInfo?.reuseSession) {
            const timestamp = new Date().toISOString();
            currentSessionId = `visor-${timestamp.replace(/[:.]/g, '-')}-${checkName}`;
            sessionIds.set(checkName, currentSessionId);
            if (debug) {
              log(`🆕 Debug: Check ${checkName} will create new session: ${currentSessionId}`);
            }

            // Add session ID to provider config
            providerConfig.sessionId = currentSessionId;
          }

          // Handle forEach dependent execution
          let finalResult: ReviewSummary;

          if (isForEachDependent && forEachParentName) {
            if (!Array.isArray(forEachItems)) {
              forEachItems = [];
            }
            if (!Array.isArray(forEachItems)) {
              this.recordSkip(checkName, 'dependency_failed');
              return {
                checkName,
                error: null,
                result: { issues: [] },
                skipped: true,
              };
            }
            // Record forEach preview items
            this.recordForEachPreview(checkName, forEachItems);

            // If the forEach parent returned an empty array, skip this check entirely
            if (forEachItems.length === 0) {
              if (debug) {
                log(
                  `🔄 Debug: Skipping check "${checkName}" - forEach check "${forEachParentName}" returned 0 items`
                );
              }
              logger.info(`  forEach: no items from "${forEachParentName}", skipping check...`);
              this.recordSkip(checkName, 'dependency_failed');

              // Return a special marker result so that dependent checks can detect the skip
              finalResult = {
                issues: [],
                output: [],
              } as ReviewSummary;

              // Mark this result as forEach-capable but with empty items
              (finalResult as ExtendedReviewSummary).isForEach = true;
              (finalResult as ExtendedReviewSummary).forEachItems = [];

              // Skip to the end - don't execute this check
            } else {
              // Emit explicit debug to stdout so CLI e2e can assert it
              if (
                debug &&
                process.env.VISOR_OUTPUT_FORMAT !== 'json' &&
                process.env.VISOR_OUTPUT_FORMAT !== 'sarif'
              ) {
                console.log(
                  `🔄 Debug: Check "${checkName}" depends on forEach check "${forEachParentName}", executing ${forEachItems.length} times`
                );
              }

              // Log forEach processing start (non-debug)
              const __itemCount = Array.isArray(forEachItems) ? forEachItems.length : 0;
              logger.info(
                `  forEach: processing ${__itemCount} items from "${forEachParentName}"...`
              );

              const allIssues: ReviewIssue[] = [];
              const allOutputs: unknown[] = new Array(forEachItems.length);
              const aggregatedContents: string[] = [];
              const perItemResults: Array<ReviewSummary | undefined> = new Array(
                forEachItems.length
              );

              // Aggregators for inline descendant execution (branch-first mode for simple chains)
              const inlineAgg = new Map<
                string,
                {
                  issues: ReviewIssue[];
                  outputs: unknown[];
                  contents: string[];
                  perItemResults: ReviewSummary[];
                }
              >();

              // eslint-disable-next-line @typescript-eslint/no-unused-vars
              const execInlineDescendants = async (
                parentName: string,
                itemIndex: number,
                baseDeps: Map<string, ReviewSummary>
              ): Promise<void> => {
                const children = (childrenByParent.get(parentName) || []).filter(child => {
                  const deps = dependencies[child] || [];
                  // Only handle simple chains inline: exactly one dependency which is the parent
                  return deps.length === 1 && deps[0] === parentName;
                });

                for (const childName of children) {
                  const childCfg = config.checks![childName];
                  const childProviderType = childCfg.type || 'ai';
                  const childProv = this.providerRegistry.getProviderOrThrow(childProviderType);
                  this.setProviderWebhookContext(childProv);
                  const childProviderConfig: CheckProviderConfig = {
                    type: childProviderType,
                    prompt: childCfg.prompt,
                    exec: childCfg.exec,
                    focus: childCfg.focus || this.mapCheckNameToFocus(childName),
                    schema: childCfg.schema,
                    group: childCfg.group,
                    checkName: childName,
                    eventContext: this.enrichEventContext(prInfo.eventContext),
                    transform: childCfg.transform,
                    transform_js: childCfg.transform_js,
                    env: childCfg.env,
                    forEach: childCfg.forEach,
                    // Include provider-specific keys like op/values for non-AI providers
                    ...childCfg,
                    ai: {
                      ...(childCfg.ai || {}),
                      timeout: timeout || 600000,
                      debug: debug,
                    },
                  };
                  try {
                    emitNdjsonSpanWithEvents('visor.check', { 'visor.check.id': checkName }, [
                      { name: 'check.started' },
                      { name: 'check.completed' },
                    ]);
                  } catch {}

                  // If the parent item had a fatal failure per mask, skip this child for this branch
                  const parentAgg = results.get(parentName) as ExtendedReviewSummary | undefined;
                  const maskFatal =
                    !!parentAgg?.forEachFatalMask &&
                    parentAgg!.forEachFatalMask![itemIndex] === true;
                  if (maskFatal) {
                    continue;
                  }

                  // Evaluate per-item if condition
                  if (childCfg.if) {
                    const itemScope: ScopePath = [{ check: parentName, index: itemIndex }];
                    const condResults = this.buildSnapshotDependencyResults(
                      itemScope,
                      undefined,
                      prInfo.eventType
                    );
                    for (const [k, v] of baseDeps.entries()) condResults.set(k, v);
                    const shouldRunChild = await this.evaluateCheckCondition(
                      childName,
                      childCfg.if,
                      prInfo,
                      condResults,
                      debug
                    );
                    if (!shouldRunChild) {
                      continue;
                    }
                  }

                  // Execute child for this item (record stats)
                  const childIterStart = this.recordIterationStart(childName);
                  // Build snapshot-based dependency view for this item scope
                  const itemScope: ScopePath = [{ check: parentName, index: itemIndex }];
                  const snapshotDeps = this.buildSnapshotDependencyResults(
                    itemScope,
                    undefined,
                    prInfo.eventType
                  );
                  for (const [k, v] of baseDeps.entries()) snapshotDeps.set(k, v);

                  const childItemRes = await this.executeWithRouting(
                    childName,
                    childCfg,
                    childProv,
                    childProviderConfig,
                    prInfo,
                    snapshotDeps,
                    sessionInfo,
                    config,
                    dependencyGraph,
                    debug,
                    results,
                    { index: itemIndex, total: forEachItems.length, parent: parentName }
                  );

                  // Per-item fail_if
                  if (config && (config.fail_if || childCfg.fail_if)) {
                    const fRes = await this.evaluateFailureConditions(
                      childName,
                      childItemRes,
                      config,
                      prInfo,
                      results
                    );
                    if (fRes.length > 0) {
                      const fIssues = fRes
                        .filter(f => f.failed)
                        .map(f => ({
                          file: 'system',
                          line: 0,
                          ruleId: f.conditionName,
                          message: f.message || `Failure condition met: ${f.expression}`,
                          severity: (f.severity || 'error') as
                            | 'info'
                            | 'warning'
                            | 'error'
                            | 'critical',
                          category: 'logic' as const,
                        }));
                      childItemRes.issues = [...(childItemRes.issues || []), ...fIssues];
                    }
                  }

                  if (!inlineAgg.has(childName)) {
                    inlineAgg.set(childName, {
                      issues: [],
                      outputs: new Array(forEachItems.length),
                      contents: [],
                      perItemResults: new Array(forEachItems.length),
                    });
                  }
                  const agg = inlineAgg.get(childName)!;
                  if (childItemRes.issues) agg.issues.push(...childItemRes.issues);
                  const out = (childItemRes as any).output;
                  agg.outputs[itemIndex] = out;
                  agg.perItemResults[itemIndex] = childItemRes;
                  const c = (childItemRes as any).content;
                  if (typeof c === 'string' && c.trim()) agg.contents.push(c.trim());

                  // Record iteration completion for stats
                  const childHadFatal = this.hasFatal(childItemRes.issues || []);
                  this.recordIterationComplete(
                    childName,
                    childIterStart,
                    !childHadFatal,
                    childItemRes.issues || [],
                    (childItemRes as any).output
                  );

                  // Recurse further for simple chains
                  const nextBase = new Map(baseDeps);
                  nextBase.set(childName, childItemRes);
                  await execInlineDescendants(childName, itemIndex, nextBase);
                }
              };

              // Create task functions (not executed yet) - these will be executed with controlled concurrency
              // via executeWithLimitedParallelism to respect maxParallelism setting
              const itemTasks = forEachItems.map((item, itemIndex) => async () => {
                try {
                  emitNdjsonSpanWithEvents(
                    'visor.foreach.item',
                    {
                      'visor.check.id': checkName,
                      'visor.foreach.index': itemIndex,
                      'visor.foreach.total': forEachItems.length,
                    },
                    []
                  );
                } catch {}
                // Build snapshot-based dependency view for this item scope (no per-item cloning)
                const itemScope: ScopePath = [{ check: forEachParentName!, index: itemIndex }];
                const snapshotDeps = this.buildSnapshotDependencyResults(
                  itemScope,
                  undefined,
                  prInfo.eventType
                );

                // Per-item dependency gating for forEach parents: if a dependency failed for this item, skip this iteration
                if ((checkConfig.depends_on || []).length > 0) {
                  const directDeps = checkConfig.depends_on || [];
                  for (const depId of directDeps) {
                    if (!forEachParents.includes(depId)) continue;
                    const depAgg = results.get(depId) as ExtendedReviewSummary | undefined;
                    const maskFatal =
                      !!depAgg?.forEachFatalMask && depAgg!.forEachFatalMask![itemIndex] === true;
                    if (maskFatal) {
                      if (debug) {
                        log(
                          `🔄 Debug: Skipping item ${itemIndex + 1}/${forEachItems.length} for check "${checkName}" due to failed dependency '${depId}'`
                        );
                      }
                      return {
                        index: itemIndex,
                        itemResult: { issues: [] } as ReviewSummary,
                        skipped: true,
                      };
                    }
                  }
                }

                // Evaluate if condition for this forEach item
                if (checkConfig.if) {
                  const shouldRun = await this.evaluateCheckCondition(
                    checkName,
                    checkConfig.if,
                    prInfo,
                    snapshotDeps,
                    debug
                  );

                  if (!shouldRun) {
                    if (debug) {
                      log(
                        `🔄 Debug: Skipping forEach item ${itemIndex + 1} for check "${checkName}" (if condition evaluated to false)`
                      );
                    }
                    // Return empty result for skipped items
                    return {
                      index: itemIndex,
                      itemResult: { issues: [] } as ReviewSummary,
                      skipped: true,
                    };
                  }
                }

                if (debug) {
                  log(
                    `🔄 Debug: Executing check "${checkName}" for item ${itemIndex + 1}/${forEachItems.length}`
                  );
                }

                // Track iteration start
                const iterationStart = this.recordIterationStart(checkName);

                // Execute with retry/routing semantics per item
                const itemResult = await this.executeWithRouting(
                  checkName,
                  checkConfig,
                  provider,
                  providerConfig,
                  prInfo,
                  snapshotDeps,
                  sessionInfo,
                  config,
                  dependencyGraph,
                  debug,
                  results,
                  /*foreachContext*/ {
                    index: itemIndex,
                    total: forEachItems.length,
                    parent: forEachParentName,
                  }
                );
                // no-op

                // Evaluate fail_if per item so a single failing branch does not stop others
                if (config && (config.fail_if || checkConfig.fail_if)) {
                  const itemFailures = await this.evaluateFailureConditions(
                    checkName,
                    itemResult,
                    config,
                    prInfo,
                    results
                  );
                  if (itemFailures.length > 0) {
                    const failureIssues = itemFailures
                      .filter(f => f.failed)
                      .map(f => ({
                        file: 'system',
                        line: 0,
                        ruleId: f.conditionName,
                        message: f.message || `Failure condition met: ${f.expression}`,
                        severity: (f.severity || 'error') as
                          | 'info'
                          | 'warning'
                          | 'error'
                          | 'critical',
                        category: 'logic' as const,
                      }));
                    itemResult.issues = [...(itemResult.issues || []), ...failureIssues];
                  }
                }

                // Record iteration completion
                // Check if this iteration had fatal errors
                const hadFatalError = (itemResult.issues || []).some(issue => {
                  const id = issue.ruleId || '';
                  return (
                    id === 'command/execution_error' ||
                    id.endsWith('/command/execution_error') ||
                    id === 'command/transform_js_error' ||
                    id.endsWith('/command/transform_js_error') ||
                    id === 'command/transform_error' ||
                    id.endsWith('/command/transform_error') ||
                    id === 'forEach/undefined_output' ||
                    id.endsWith('/forEach/undefined_output')
                  );
                });
                const iterationDuration = (Date.now() - iterationStart) / 1000;
                this.recordIterationComplete(
                  checkName,
                  iterationStart,
                  !hadFatalError, // Success if no fatal errors
                  itemResult.issues || [],
                  (itemResult as any).output
                );

                // Track output history for forEach iterations
                const itemOutput = (itemResult as any).output;
                if (itemOutput !== undefined) {
                  this.trackOutputHistory(checkName, itemOutput);
                }

                // General branch-first scheduling for this item: execute all descendants (from current node only) when ready
                const descendantSet = (() => {
                  const visited = new Set<string>();
                  const stack = [checkName];
                  while (stack.length) {
                    const p = stack.pop()!;
                    const kids = childrenByParent.get(p) || [];
                    for (const k of kids) {
                      if (!visited.has(k)) {
                        visited.add(k);
                        stack.push(k);
                      }
                    }
                  }
                  return visited;
                })();

                const perItemDone = new Set<string>([...forEachParents, checkName]);
                const perItemDepMap = new Map<string, ReviewSummary>();
                perItemDepMap.set(checkName, itemResult);

                const isFatal = (r: ReviewSummary | undefined): boolean => {
                  if (!r) return true;
                  return this.hasFatal(r.issues || []);
                };

                while (true) {
                  let progressed = false;
                  for (const node of descendantSet) {
                    if (perItemDone.has(node)) continue;
                    const nodeCfg = config.checks![node];
                    if (!nodeCfg) continue;
                    const deps = dependencies[node] || [];

                    // Are all deps satisfied for this item according to aggregate visibility/masks?
                    let ready = true;
                    for (const d of deps) {
                      // If we have a per-item result for this dependency, honor its fatality
                      const perItemRes = perItemDepMap.get(d);
                      if (perItemRes) {
                        if (isFatal(perItemRes)) {
                          ready = false;
                          break;
                        }
                        continue;
                      }
                      // If this dependency was executed earlier in this item's chain, it's satisfied
                      if (perItemDone.has(d)) continue;
                      const agg = results.get(d) as ExtendedReviewSummary | undefined;
                      if (!agg) {
                        ready = false;
                        break;
                      }
                      if (agg.isForEach || Array.isArray(agg.forEachItemResults)) {
                        const maskFatal =
                          !!agg.forEachFatalMask && agg.forEachFatalMask[itemIndex] === true;
                        if (maskFatal) {
                          ready = false;
                          break;
                        }
                      } else {
                        if (isFatal(agg)) {
                          ready = false;
                          break;
                        }
                      }
                    }
                    if (!ready) continue;

                    // if condition per item
                    if (nodeCfg.if) {
                      const itemScope: ScopePath = [{ check: forEachParentName, index: itemIndex }];
                      const condResults = this.buildSnapshotDependencyResults(
                        itemScope,
                        undefined,
                        prInfo.eventType
                      );
                      for (const [k, v] of perItemDepMap.entries()) condResults.set(k, v);
                      const shouldRun = await this.evaluateCheckCondition(
                        node,
                        nodeCfg.if,
                        prInfo,
                        condResults,
                        debug
                      );
                      if (!shouldRun) {
                        perItemDone.add(node);
                        progressed = true;
                        continue;
                      }
                    }

                    // Execute node for this item
                    const nodeProvType = nodeCfg.type || 'ai';
                    const nodeProv = this.providerRegistry.getProviderOrThrow(nodeProvType);
                    this.setProviderWebhookContext(nodeProv);
                    const nodeProviderConfig: CheckProviderConfig = {
                      type: nodeProvType,
                      prompt: nodeCfg.prompt,
                      exec: nodeCfg.exec,
                      focus: nodeCfg.focus || this.mapCheckNameToFocus(node),
                      schema: nodeCfg.schema,
                      group: nodeCfg.group,
                      checkName: node,
                      eventContext: this.enrichEventContext(prInfo.eventContext),
                      transform: nodeCfg.transform,
                      transform_js: nodeCfg.transform_js,
                      env: nodeCfg.env,
                      forEach: nodeCfg.forEach,
                      ai: { timeout: timeout || 600000, debug: debug, ...(nodeCfg.ai || {}) },
                    };

                    const iterStart = this.recordIterationStart(node);
                    // Build snapshot-based dependency map at item scope
                    const itemScope: ScopePath = [{ check: forEachParentName, index: itemIndex }];
                    const execDepMap = this.buildSnapshotDependencyResults(
                      itemScope,
                      undefined,
                      prInfo.eventType
                    );
                    for (const [k, v] of perItemDepMap.entries()) execDepMap.set(k, v);

                    const nodeItemRes = await this.executeWithRouting(
                      node,
                      nodeCfg,
                      nodeProv,
                      nodeProviderConfig,
                      prInfo,
                      execDepMap,
                      sessionInfo,
                      config,
                      dependencyGraph,
                      debug,
                      results,
                      { index: itemIndex, total: forEachItems.length, parent: forEachParentName }
                    );

                    if (config && (config.fail_if || nodeCfg.fail_if)) {
                      const fRes = await this.evaluateFailureConditions(
                        node,
                        nodeItemRes,
                        config,
                        prInfo,
                        results
                      );
                      if (fRes.length > 0) {
                        const fIssues = fRes
                          .filter(f => f.failed)
                          .map(f => ({
                            file: 'system',
                            line: 0,
                            ruleId: f.conditionName,
                            message: f.message || `Failure condition met: ${f.expression}`,
                            severity: (f.severity || 'error') as
                              | 'info'
                              | 'warning'
                              | 'error'
                              | 'critical',
                            category: 'logic' as const,
                          }));
                        nodeItemRes.issues = [...(nodeItemRes.issues || []), ...fIssues];
                      }
                    }

                    const hadFatal = isFatal(nodeItemRes);
                    this.recordIterationComplete(
                      node,
                      iterStart,
                      !hadFatal,
                      nodeItemRes.issues || [],
                      (nodeItemRes as any).output
                    );

                    // Aggregate results for this node across items
                    if (!inlineAgg.has(node))
                      inlineAgg.set(node, {
                        issues: [],
                        outputs: [],
                        contents: [],
                        perItemResults: [],
                      });
                    const agg = inlineAgg.get(node)!;
                    if (nodeItemRes.issues) agg.issues.push(...nodeItemRes.issues);
                    const nout = (nodeItemRes as any).output;
                    if (nout !== undefined) agg.outputs.push(nout);
                    agg.perItemResults.push(nodeItemRes);
                    const ncontent = (nodeItemRes as any).content;
                    if (typeof ncontent === 'string' && ncontent.trim())
                      agg.contents.push(ncontent.trim());

                    perItemDepMap.set(node, nodeItemRes);
                    perItemDone.add(node);
                    progressed = true;
                  }
                  if (!progressed) break;
                }

                // Log iteration progress
                logger.info(
                  `  ✔ ${itemIndex + 1}/${forEachItems.length} (${iterationDuration.toFixed(1)}s)`
                );

                perItemResults[itemIndex] = itemResult;
                return { index: itemIndex, itemResult };
              });

              // Determine runnable indices by intersecting masks across all direct forEach parents
              const directForEachParents = (checkConfig.depends_on || []).filter(dep => {
                const r = results.get(dep) as ExtendedReviewSummary | undefined;
                return (
                  !!r &&
                  (r.isForEach ||
                    Array.isArray(r.forEachItemResults) ||
                    Array.isArray(r.forEachItems))
                );
              });
              if (directForEachParents.length > 0) {
                logger.debug(
                  `  forEach: direct parents for "${checkName}": ${directForEachParents.join(', ')}`
                );
              }

              const isIndexFatalForParent = async (
                parent: string,
                idx: number
              ): Promise<boolean> => {
                const agg = results.get(parent) as ExtendedReviewSummary | undefined;
                if (!agg) return false; // if missing, do not gate
                if (agg.forEachFatalMask && agg.forEachFatalMask[idx] === true) return true;
                const r = (agg.forEachItemResults && agg.forEachItemResults[idx]) || undefined;
                if (!r) return false;
                // 1) Issues-based fatality (provider/transform/timeout/fail_if markers)
                const hadFatalByIssues = this.hasFatal(r.issues || []);
                if (hadFatalByIssues) return true;
                // 2) Fail_if based fatality evaluated directly on the parent per-item result
                try {
                  if (config && (config.fail_if || config.checks![parent]?.fail_if)) {
                    // If output is a string, try parsing JSON (full or tail) to honor fail_if semantics
                    let rForEval: ReviewSummary = r;
                    const rawOut = (r as any)?.output;
                    if (typeof rawOut === 'string') {
                      const parseTail = (text: string): unknown | null => {
                        try {
                          const lines = text.split('\n');
                          for (let i = lines.length - 1; i >= 0; i--) {
                            const t = lines[i].trim();
                            if (t.startsWith('{') || t.startsWith('[')) {
                              const candidate = lines.slice(i).join('\n').trim();
                              if (
                                (candidate.startsWith('{') && candidate.endsWith('}')) ||
                                (candidate.startsWith('[') && candidate.endsWith(']'))
                              ) {
                                return JSON.parse(candidate);
                              }
                            }
                          }
                        } catch {}
                        try {
                          return JSON.parse(text);
                        } catch {
                          return null;
                        }
                      };
                      const parsed = parseTail(rawOut);
                      if (parsed && typeof parsed === 'object') {
                        rForEval = { ...r, output: parsed } as ReviewSummary & { output?: unknown };
                      }
                    }
                    const failures = await this.evaluateFailureConditions(
                      parent,
                      rForEval,
                      config,
                      prInfo,
                      results
                    );
                    if (failures.some(f => f.failed)) {
                      // Temporary: surface why index is gated
                    }
                    if (failures.some(f => f.failed)) return true;
                  }
                } catch {}
                return false;
              };

              const runnableIndices: number[] = [];
              for (let idx = 0; idx < forEachItems.length; idx++) {
                let ok = true;
                for (const p of directForEachParents) {
                  if (await isIndexFatalForParent(p, idx)) {
                    ok = false;
                    break;
                  }
                }
                // Only schedule indices that have a corresponding task function
                if (ok && typeof itemTasks[idx] === 'function') runnableIndices.push(idx);
              }

              // no-op
              // Early skip if no runnable items after intersecting masks across all direct forEach parents
              if (runnableIndices.length === 0) {
                this.recordSkip(checkName, 'dependency_failed');
                logger.info(`⏭  Skipped (dependency failed: no runnable items)`);
                return {
                  checkName,
                  error: null,
                  result: { issues: [] },
                  skipped: true,
                };
              }

              const forEachConcurrency = Math.max(
                1,
                Math.min(runnableIndices.length, effectiveMaxParallelism)
              );

              if (debug && forEachConcurrency > 1) {
                log(
                  `🔄 Debug: Limiting forEach concurrency for check "${checkName}" to ${forEachConcurrency}`
                );
              }

              const scheduledTasks = runnableIndices
                .map(i => itemTasks[i])
                .filter(fn => typeof fn === 'function');
              const forEachResults = await this.executeWithLimitedParallelism(
                scheduledTasks,
                forEachConcurrency,
                false
              );

              let processedCount = 0;
              for (const result of forEachResults) {
                if (result.status === 'rejected') {
                  // Instead of throwing, record the failure and continue with other iterations
                  const error = result.reason;
                  const errorMessage = error instanceof Error ? error.message : String(error);

                  // Create an error issue for this failed iteration
                  allIssues.push({
                    ruleId: `${checkName}/forEach/iteration_error`,
                    severity: 'error',
                    category: 'logic',
                    message: `forEach iteration failed: ${errorMessage}`,
                    file: '',
                    line: 0,
                  });

                  if (debug) {
                    log(
                      `🔄 Debug: forEach iteration for check "${checkName}" failed: ${errorMessage}`
                    );
                  }
                  continue;
                }

                // Skip results from skipped items (those gated by dependencies/if)
                if ((result.value as any).skipped) {
                  continue;
                }

                const { index: finishedIndex, itemResult } = result.value as any;
                processedCount++;

                if (itemResult.issues) {
                  allIssues.push(...itemResult.issues);
                }

                const resultWithOutput = itemResult as ReviewSummary & {
                  output?: unknown;
                  content?: string;
                };

                allOutputs[finishedIndex] = resultWithOutput.output;

                const itemContent = resultWithOutput.content;
                if (typeof itemContent === 'string' && itemContent.trim()) {
                  aggregatedContents.push(itemContent.trim());
                } else {
                  const outStr =
                    typeof resultWithOutput.output === 'string'
                      ? (resultWithOutput.output as string).trim()
                      : '';
                  if (outStr) aggregatedContents.push(outStr);
                }
              }

              // If no items were processed (all gated), mark this check as skipped for dependency_failed
              if (processedCount === 0) {
                this.recordSkip(checkName, 'dependency_failed');
                logger.info(`⏭  Skipped (dependency failed for all items)`);
                return {
                  checkName,
                  error: null,
                  result: { issues: [] },
                  skipped: true,
                };
              }

              const finalOutput = allOutputs.length > 0 ? allOutputs : undefined;

              finalResult = {
                issues: allIssues,
                ...(finalOutput !== undefined ? { output: finalOutput } : {}),
              } as ExtendedReviewSummary;

              // Mark this result as forEach-capable and attach per-item results for precise downstream gating
              (finalResult as ExtendedReviewSummary).isForEach = true;
              (finalResult as ExtendedReviewSummary).forEachItems = allOutputs;
              (finalResult as ExtendedReviewSummary).forEachItemResults =
                perItemResults as ReviewSummary[];
              // Compute fatal mask
              try {
                const mask: boolean[] = (finalResult as ExtendedReviewSummary).forEachItemResults
                  ? await Promise.all(
                      Array.from({ length: forEachItems.length }, async (_, idx) => {
                        const r = (finalResult as ExtendedReviewSummary).forEachItemResults![idx];
                        if (!r) return false; // no result (skipped) → not fatal for descendants
                        let hadFatal = this.hasFatal(r.issues || []);
                        try {
                          const ids = (r.issues || []).map(i => i.ruleId).join(',');
                          logger.debug(
                            `  forEach: item ${idx + 1}/${forEachItems.length} issues=${(r.issues || []).length} ids=[${ids}]`
                          );
                        } catch {}
                        if (!hadFatal && config && (config.fail_if || checkConfig.fail_if)) {
                          try {
                            const failures = await this.evaluateFailureConditions(
                              checkName,
                              r,
                              config,
                              prInfo,
                              results
                            );
                            hadFatal = failures.some(f => f.failed);
                          } catch {}
                        }
                        return hadFatal;
                      })
                    )
                  : [];
                (finalResult as ExtendedReviewSummary).forEachFatalMask = mask;
                logger.debug(
                  `  forEach: mask for "${checkName}" → fatals=${mask.filter(Boolean).length}/${mask.length}`
                );
              } catch {}

              if (aggregatedContents.length > 0) {
                (finalResult as ReviewSummary & { content?: string }).content =
                  aggregatedContents.join('\n');
              }

              // Finalize inline descendant aggregations to full results, so later levels skip them
              for (const [childName, agg] of inlineAgg.entries()) {
                const childCfg = config.checks![childName];
                const childEnrichedIssues = (agg.issues || []).map(issue => ({
                  ...issue,
                  checkName: childName,
                  ruleId: `${childName}/${issue.ruleId}`,
                  group: childCfg.group,
                  schema: typeof childCfg.schema === 'object' ? 'custom' : childCfg.schema,
                  template: childCfg.template,
                  timestamp: Date.now(),
                }));
                const childFinal: ExtendedReviewSummary = {
                  issues: childEnrichedIssues,
                  ...(agg.outputs.length > 0 ? { output: agg.outputs } : {}),
                  isForEach: true,
                  forEachItems: agg.outputs,
                  forEachItemResults: agg.perItemResults,
                  ...(agg.contents.length > 0 ? { content: agg.contents.join('\n') } : {}),
                };
                // Compute fatal mask for child aggregate
                try {
                  const mask: boolean[] = Array.from(
                    { length: agg.perItemResults.length },
                    (_, idx) => {
                      const r = agg.perItemResults[idx];
                      if (!r) return false; // skipped item is not fatal for descendants
                      const hadFatal = (r.issues || []).some(issue => {
                        const id = issue.ruleId || '';
                        return (
                          issue.severity === 'error' ||
                          issue.severity === 'critical' ||
                          id === 'command/execution_error' ||
                          id.endsWith('/command/execution_error') ||
                          id === 'command/timeout' ||
                          id.endsWith('/command/timeout') ||
                          id === 'command/transform_js_error' ||
                          id.endsWith('/command/transform_js_error') ||
                          id === 'command/transform_error' ||
                          id.endsWith('/command/transform_error') ||
                          id.endsWith('/forEach/iteration_error') ||
                          id === 'forEach/undefined_output' ||
                          id.endsWith('/forEach/undefined_output') ||
                          id.endsWith('_fail_if') ||
                          id.endsWith('/global_fail_if')
                        );
                      });
                      return hadFatal;
                    }
                  );
                  childFinal.forEachFatalMask = mask;
                } catch {}
                results.set(childName, childFinal);
              }

              if (
                debug &&
                process.env.VISOR_OUTPUT_FORMAT !== 'json' &&
                process.env.VISOR_OUTPUT_FORMAT !== 'sarif'
              ) {
                console.log(
                  `🔄 Debug: Completed forEach execution for check "${checkName}", total issues: ${allIssues.length}`
                );
              }
            } // End of else block for forEachItems.length > 0
          } else {
            // Normal single execution
            // Evaluate if condition for non-forEach-dependent checks
            if (checkConfig.if) {
              const shouldRun = await this.evaluateCheckCondition(
                checkName,
                checkConfig.if,
                prInfo,
                results,
                debug
              );

              if (!shouldRun) {
                // Record skip with condition
                this.recordSkip(checkName, 'if_condition', checkConfig.if);
                logger.info(`⏭  Skipped (if: ${this.truncate(checkConfig.if, 40)})`);
                return {
                  checkName,
                  error: null,
                  result: {
                    issues: [],
                  },
                  skipped: true,
                };
              }
            }

            // Execute with retry/routing semantics
            finalResult = await this.executeWithRouting(
              checkName,
              checkConfig,
              provider,
              providerConfig,
              prInfo,
              dependencyResults,
              sessionInfo,
              config,
              dependencyGraph,
              debug,
              results
            );
            try {
              emitNdjsonSpanWithEvents('visor.check', { 'visor.check.id': checkName }, [
                { name: 'check.started' },
                { name: 'check.completed' },
              ]);
            } catch {}

            // Evaluate fail_if for normal (non-forEach) execution
            if (config && (config.fail_if || checkConfig.fail_if)) {
              const failureResults = await this.evaluateFailureConditions(
                checkName,
                finalResult,
                config,
                prInfo,
                results
              );
              if (failureResults.length > 0) {
                const failureIssues = failureResults
                  .filter(f => f.failed)
                  .map(f => ({
                    file: 'system',
                    line: 0,
                    ruleId: f.conditionName,
                    message: f.message || `Failure condition met: ${f.expression}`,
                    severity: (f.severity || 'error') as 'info' | 'warning' | 'error' | 'critical',
                    category: 'logic' as const,
                  }));
                finalResult.issues = [...(finalResult.issues || []), ...failureIssues];
              }
            }

            // Record normal (non-forEach) execution
            // Check if this check had fatal errors
            const hadFatalError = (finalResult.issues || []).some(issue => {
              const id = issue.ruleId || '';
              return (
                id === 'command/execution_error' ||
                id.endsWith('/command/execution_error') ||
                id === 'command/timeout' ||
                id.endsWith('/command/timeout') ||
                id === 'command/transform_js_error' ||
                id.endsWith('/command/transform_js_error') ||
                id === 'command/transform_error' ||
                id.endsWith('/command/transform_error') ||
                id === 'forEach/undefined_output' ||
                id.endsWith('/forEach/undefined_output')
              );
            });
            this.recordIterationComplete(
              checkName,
              checkStartTime,
              !hadFatalError, // Success if no fatal errors
              finalResult.issues || [],
              (finalResult as any).output
            );

            if (checkConfig.forEach) {
              try {
                const finalResultWithOutput = finalResult as ExtendedReviewSummary;
                const outputPreview =
                  JSON.stringify(finalResultWithOutput.output)?.slice(0, 200) || '(empty)';
                logger.debug(`🔧 Debug: Check "${checkName}" provider returned: ${outputPreview}`);
              } catch {
                // Ignore logging errors
              }
            }

            if (debug) {
              log(
                `🔧 Debug: Completed check: ${checkName}, issues found: ${(finalResult.issues || []).length}`
              );
            }

            // Track cloned session IDs for cleanup
            if (finalResult.sessionId) {
              sessionIds.set(checkName, finalResult.sessionId);
              if (debug) {
                log(`🔧 Debug: Tracked cloned session for cleanup: ${finalResult.sessionId}`);
              }
            }
          }

          // Add checkName, group, schema, template info and timestamp to issues from config
          const enrichedIssues = (finalResult.issues || []).map(issue => ({
            ...issue,
            checkName: checkName,
            ruleId: `${checkName}/${issue.ruleId}`,
            group: checkConfig.group,
            schema: typeof checkConfig.schema === 'object' ? 'custom' : checkConfig.schema,
            template: checkConfig.template,
            timestamp: Date.now(),
          }));

          const enrichedResult = {
            ...finalResult,
            issues: enrichedIssues,
          };

          const checkDuration = ((Date.now() - checkStartTime) / 1000).toFixed(1);
          const issueCount = enrichedIssues.length;
          const checkStats = this.executionStats.get(checkName);

          // Enhanced completion message with forEach stats
          if (checkStats && checkStats.totalRuns > 1) {
            if (issueCount > 0) {
              logger.success(
                `Check complete: ${checkName} (${checkDuration}s) - ${checkStats.totalRuns} runs, ${issueCount} issue${issueCount === 1 ? '' : 's'}`
              );
            } else {
              logger.success(
                `Check complete: ${checkName} (${checkDuration}s) - ${checkStats.totalRuns} runs`
              );
            }
          } else if (checkStats && checkStats.outputsProduced && checkStats.outputsProduced > 0) {
            logger.success(
              `Check complete: ${checkName} (${checkDuration}s) - ${checkStats.outputsProduced} items`
            );
          } else if (issueCount > 0) {
            logger.success(
              `Check complete: ${checkName} (${checkDuration}s) - ${issueCount} issue${issueCount === 1 ? '' : 's'} found`
            );
          } else {
            logger.success(`Check complete: ${checkName} (${checkDuration}s)`);
          }

          return {
            checkName,
            error: null,
            result: enrichedResult,
          };
        } catch (error) {
          const errorMessage =
            error instanceof Error ? `${error.message}\n${error.stack || ''}` : String(error);
          const checkDuration = ((Date.now() - checkStartTime) / 1000).toFixed(1);

          // Record error in stats
          this.recordError(checkName, error instanceof Error ? error : new Error(String(error)));
          this.recordIterationComplete(checkName, checkStartTime, false, [], undefined);

          logger.error(`✖ Check failed: ${checkName} (${checkDuration}s) - ${errorMessage}`);

          if (debug) {
            log(`🔧 Debug: Error in check ${checkName}: ${errorMessage}`);
          }

          return {
            checkName,
            error: errorMessage,
            result: null,
          };
        }
      });

      // Execute checks in this level with controlled parallelism
      const levelResults = await this.executeWithLimitedParallelism(
        levelTaskFunctions,
        actualParallelism,
        effectiveFailFast
      );

      // Process results and store them for next level
      const levelChecksList = executionGroup.parallel.filter(name => !results.has(name));
      for (let i = 0; i < levelResults.length; i++) {
        const checkName = levelChecksList[i];
        const result = levelResults[i];
        const checkConfig = config.checks![checkName];

        if (result.status === 'fulfilled' && result.value.result && !result.value.error) {
          // For skipped checks, store a marker so dependent checks can detect the skip
          if ((result.value as any).skipped) {
            if (debug) {
              log(`🔧 Debug: Storing skip marker for skipped check "${checkName}"`);
            }
            // Store a special marker result with a skip issue so dependencies can detect it
            results.set(checkName, {
              issues: [
                {
                  ruleId: `${checkName}/__skipped`,
                  severity: 'info',
                  category: 'logic',
                  message: 'Check was skipped',
                  file: '',
                  line: 0,
                },
              ],
            });
            continue;
          }

          const reviewResult = result.value.result;

          // Handle forEach logic - process array outputs
          const reviewSummaryWithOutput = reviewResult as ExtendedReviewSummary;

          if (checkConfig?.forEach && (!reviewResult.issues || reviewResult.issues.length === 0)) {
            const validation = this.validateAndNormalizeForEachOutput(
              checkName,
              reviewSummaryWithOutput.output,
              checkConfig.group
            );

            if (!validation.isValid) {
              results.set(
                checkName,
                validation.error.issues ? { issues: validation.error.issues } : {}
              );
              continue;
            }

            const normalizedOutput = validation.normalizedOutput;

            logger.debug(
              `🔧 Debug: Raw output for forEach check ${checkName}: ${
                Array.isArray(reviewSummaryWithOutput.output)
                  ? `array(${reviewSummaryWithOutput.output.length})`
                  : typeof reviewSummaryWithOutput.output
              }`
            );

            try {
              const preview = JSON.stringify(normalizedOutput);
              logger.debug(
                `🔧 Debug: Check "${checkName}" forEach output: ${preview?.slice(0, 200) || '(empty)'}`
              );
            } catch {
              // Ignore logging errors
            }

            // Store the array for iteration by dependent checks
            reviewSummaryWithOutput.forEachItems = normalizedOutput;
            reviewSummaryWithOutput.isForEach = true;
            try {
              const st = this.executionStats.get(checkName);
              if (st) st.outputsProduced = normalizedOutput.length;
            } catch {}
          }

          try {
            emitNdjsonSpanWithEvents('visor.check', { 'visor.check.id': checkName }, [
              { name: 'check.started' },
              { name: 'check.completed' },
            ]);
          } catch {}

          // Track output history for loop/goto scenarios
          const reviewResultWithOutput = reviewResult as ReviewSummary & { output?: unknown };
          if (reviewResultWithOutput.output !== undefined) {
            this.trackOutputHistory(checkName, reviewResultWithOutput.output);
          }

          results.set(checkName, reviewResult);
          // Phase 4: commit aggregate and per-item entries for forEach checks; else single aggregate
          const agg = reviewResult as ExtendedReviewSummary;
          if (
            checkConfig?.forEach &&
            (Array.isArray(agg.forEachItems) || Array.isArray((agg as any).output))
          ) {
            // Commit aggregate at root scope
            this.commitJournal(checkName, agg, prInfo.eventType, []);
            const items: unknown[] = Array.isArray(agg.forEachItems)
              ? (agg.forEachItems as unknown[])
              : Array.isArray((agg as any).output)
                ? ((agg as any).output as unknown[])
                : [];
            for (let i = 0; i < items.length; i++) {
              const item = items[i];
              try {
                this.commitJournal(
                  checkName,
                  { issues: [], output: item } as ExtendedReviewSummary,
                  prInfo.eventType,
                  [{ check: checkName, index: i }]
                );
              } catch {}
            }
          } else {
            this.commitJournal(checkName, reviewResult as ExtendedReviewSummary, prInfo.eventType);
          }
        } else {
          // Store error result for dependency tracking
          const errorSummary: ReviewSummary = {
            issues: [
              {
                file: 'system',
                line: 0,
                endLine: undefined,
                ruleId: `${checkName}/error`,
                message:
                  result.status === 'fulfilled'
                    ? result.value.error || 'Unknown error'
                    : result.reason instanceof Error
                      ? result.reason.message
                      : String(result.reason),
                severity: 'error',
                category: 'logic',
                suggestion: undefined,
                replacement: undefined,
              },
            ],
          };
          results.set(checkName, errorSummary);
          // Phase 0: commit to journal (with event scoping)
          this.commitJournal(checkName, errorSummary as ExtendedReviewSummary, prInfo.eventType);

          // Check if we should stop execution due to fail-fast
          if (effectiveFailFast) {
            if (debug) {
              log(`🛑 Check "${checkName}" failed and fail-fast is enabled - stopping execution`);
            }
            shouldStopExecution = true;
            break;
          }
        }
      }

      // If fail-fast is enabled, check if any successful checks have failure conditions
      if (effectiveFailFast && !shouldStopExecution) {
        for (let i = 0; i < levelResults.length; i++) {
          const checkName = executionGroup.parallel[i];
          const result = levelResults[i];

          if (result.status === 'fulfilled' && result.value.result && !result.value.error) {
            // Check for issues that should trigger fail-fast
            const hasFailuresToReport = (result.value.result.issues || []).some(
              issue => issue.severity === 'error' || issue.severity === 'critical'
            );

            if (hasFailuresToReport) {
              if (debug) {
                log(
                  `🛑 Check "${checkName}" found critical/high issues and fail-fast is enabled - stopping execution`
                );
              }
              shouldStopExecution = true;
              break;
            }
          }
        }
      }
    }

    if (debug) {
      if (shouldStopExecution) {
        log(
          `🛑 Execution stopped early due to fail-fast after processing ${results.size} of ${checks.length} checks`
        );
      } else {
        log(`✅ Dependency-aware execution completed successfully for all ${results.size} checks`);
      }
    }

    // Handle on_finish hooks for forEach checks after ALL dependents complete
    if (!shouldStopExecution) {
      await this.handleOnFinishHooks(config, dependencyGraph, results, prInfo, debug || false);
    }

    // Cleanup sessions BEFORE printing summary to avoid mixing debug logs with table output
    if (sessionIds.size > 0 && debug) {
      log(`🧹 Cleaning up ${sessionIds.size} AI sessions...`);
      for (const [checkName, sessionId] of sessionIds) {
        try {
          sessionRegistry.unregisterSession(sessionId);
          log(`🗑️ Cleaned up session for check ${checkName}: ${sessionId}`);
        } catch (error) {
          log(`⚠️ Failed to cleanup session for check ${checkName}: ${error}`);
        }
      }
    }

    // Build and log final execution summary
    const executionStatistics = this.buildExecutionStatistics();

    // Show detailed summary table (only if logFn outputs to console)
    // Skip when output format is JSON/SARIF to avoid polluting structured output
    // Check if logFn is console.log (not a no-op or console.error)
    if (logFn === console.log) {
      this.logExecutionSummary(executionStatistics);
    }

    // Add warning if execution stopped early
    if (shouldStopExecution) {
      logger.info('');
      logger.warn(`⚠️  Execution stopped early due to fail-fast`);
    }

    // Aggregate all results
    return this.aggregateDependencyAwareResults(
      results,
      dependencyGraph,
      debug,
      shouldStopExecution
    );
  }

  /**
   * Execute multiple checks in parallel using controlled parallelism (legacy method)
   */
  private async executeParallelChecks(
    prInfo: PRInfo,
    checks: string[],
    timeout?: number,
    config?: import('./types/config').VisorConfig,
    logFn?: (message: string) => void,
    debug?: boolean,
    maxParallelism?: number,
    failFast?: boolean
  ): Promise<ReviewSummary> {
    const log = logFn || console.error;
    log(`🔧 Debug: Starting parallel execution of ${checks.length} checks`);

    if (!config?.checks) {
      throw new Error('Config with check definitions required for parallel execution');
    }

    // Determine effective max parallelism (CLI > config > default)
    const effectiveMaxParallelism = maxParallelism ?? config.max_parallelism ?? 3;
    // Determine effective fail-fast setting (CLI > config > default)
    const effectiveFailFast = failFast ?? config.fail_fast ?? false;
    log(`🔧 Debug: Using max parallelism: ${effectiveMaxParallelism}`);
    log(`🔧 Debug: Using fail-fast: ${effectiveFailFast}`);

    const provider = this.providerRegistry.getProviderOrThrow('ai');
    this.setProviderWebhookContext(provider);

    // Create individual check task functions
    const checkTaskFunctions = checks.map(checkName => async () => {
      const checkConfig = config.checks![checkName];
      if (!checkConfig) {
        log(`🔧 Debug: No config found for check: ${checkName}`);
        return {
          checkName,
          error: `No configuration found for check: ${checkName}`,
          result: null,
        };
      }

      try {
        console.error(
          `🔧 Debug: Starting check: ${checkName} with prompt type: ${typeof checkConfig.prompt}`
        );

        // Evaluate if condition to determine whether to run this check
        if (checkConfig.if) {
          // Evaluate if condition using any routing override event (e.g., goto_event)
          const override = this.routingEventOverride;
          const eventName = override
            ? override.startsWith('pr_')
              ? 'pull_request'
              : override === 'issue_comment'
                ? 'issue_comment'
                : override.startsWith('issue_')
                  ? 'issues'
                  : 'manual'
            : 'issue_comment';
          const commenterAssoc = resolveAssociationFromEvent(
            prInfo.eventContext,
            prInfo.authorAssociation
          );
          const shouldRun = await this.failureEvaluator.evaluateIfCondition(
            checkName,
            checkConfig.if,
            {
              branch: prInfo.head,
              baseBranch: prInfo.base,
              filesChanged: prInfo.files.map(f => f.filename),
              event: eventName, // honor routing override if present
              environment: getSafeEnvironmentVariables(),
              previousResults: new Map(), // No previous results in parallel execution
              authorAssociation: commenterAssoc,
            }
          );

          if (!shouldRun) {
            console.error(
              `🔧 Debug: Skipping check '${checkName}' - if condition evaluated to false`
            );
            return {
              checkName,
              error: null,
              result: {
                issues: [],
              },
            };
          }
        }

        // Create provider config for this specific check
        const providerConfig: CheckProviderConfig = {
          type: 'ai',
          prompt: checkConfig.prompt,
          focus: checkConfig.focus || this.mapCheckNameToFocus(checkName),
          schema: checkConfig.schema,
          group: checkConfig.group,
          eventContext: this.enrichEventContext(prInfo.eventContext),
          ai: {
            timeout: timeout || 600000,
            debug: debug, // Pass debug flag to AI provider
            ...(checkConfig.ai || {}),
          },
        };

        const result = await provider.execute(prInfo, providerConfig);
        console.error(
          `🔧 Debug: Completed check: ${checkName}, issues found: ${(result.issues || []).length}`
        );

        // Add group, schema info and timestamp to issues from config
        const enrichedIssues = (result.issues || []).map(issue => ({
          ...issue,
          ruleId: `${checkName}/${issue.ruleId}`,
          group: checkConfig.group,
          schema: typeof checkConfig.schema === 'object' ? 'custom' : checkConfig.schema,
          template: checkConfig.template,
          timestamp: Date.now(),
        }));

        const enrichedResult = {
          ...result,
          issues: enrichedIssues,
        };

        return {
          checkName,
          error: null,
          result: enrichedResult,
        };
      } catch (error) {
        const errorMessage = error instanceof Error ? error.message : String(error);
        log(`🔧 Debug: Error in check ${checkName}: ${errorMessage}`);

        return {
          checkName,
          error: errorMessage,
          result: null,
        };
      }
    });

    // Execute all checks with controlled parallelism
    log(
      `🔧 Debug: Executing ${checkTaskFunctions.length} checks with max parallelism: ${effectiveMaxParallelism}`
    );
    const results = await this.executeWithLimitedParallelism(
      checkTaskFunctions,
      effectiveMaxParallelism,
      effectiveFailFast
    );

    // Check if execution was stopped early
    const completedChecks = results.filter(
      r => r.status === 'fulfilled' || r.status === 'rejected'
    ).length;
    const stoppedEarly = completedChecks < checks.length;

    if (stoppedEarly && effectiveFailFast) {
      log(
        `🛑 Parallel execution stopped early due to fail-fast after processing ${completedChecks} of ${checks.length} checks`
      );
    } else {
      log(`✅ Parallel execution completed for all ${completedChecks} checks`);
    }

    // Aggregate results from all checks
    return this.aggregateParallelResults(results, checks, debug, stoppedEarly);
  }

  /**
   * Execute a single configured check
   */
  private async executeSingleConfiguredCheck(
    prInfo: PRInfo,
    checkName: string,
    timeout?: number,
    config?: import('./types/config').VisorConfig,
    _logFn?: (message: string) => void
  ): Promise<ReviewSummary> {
    if (!config?.checks?.[checkName]) {
      throw new Error(`No configuration found for check: ${checkName}`);
    }

    const checkConfig = config.checks![checkName];
    const provider = this.providerRegistry.getProviderOrThrow('ai');
    this.setProviderWebhookContext(provider);

    const providerConfig: CheckProviderConfig = {
      type: 'ai',
      prompt: checkConfig.prompt,
      focus: checkConfig.focus || this.mapCheckNameToFocus(checkName),
      schema: checkConfig.schema,
      group: checkConfig.group,
      eventContext: this.enrichEventContext(prInfo.eventContext),
      ai: {
        timeout: timeout || 600000,
        ...(checkConfig.ai || {}),
      },
      // Inherit global AI provider and model settings
      ai_provider: checkConfig.ai_provider || config.ai_provider,
      ai_model: checkConfig.ai_model || config.ai_model,
    };

    const result = await provider.execute(prInfo, providerConfig);

    // Prefix issues with check name and add group/schema info and timestamp from config
    const prefixedIssues = (result.issues || []).map(issue => ({
      ...issue,
      ruleId: `${checkName}/${issue.ruleId}`,
      group: checkConfig.group,
      schema: typeof checkConfig.schema === 'object' ? 'custom' : checkConfig.schema,
      timestamp: Date.now(),
    }));

    return {
      ...result,
      issues: prefixedIssues,
    };
  }

  /**
   * Map check name to focus for AI provider
   * This is a fallback when focus is not explicitly configured
   */
  private mapCheckNameToFocus(checkName: string): string {
    const focusMap: Record<string, string> = {
      security: 'security',
      performance: 'performance',
      style: 'style',
      architecture: 'architecture',
    };

    return focusMap[checkName] || 'all';
  }

  /**
   * Aggregate results from dependency-aware check execution
   */
  private aggregateDependencyAwareResults(
    results: Map<string, ReviewSummary>,
    dependencyGraph: DependencyGraph,
    debug?: boolean,
    stoppedEarly?: boolean
  ): ReviewSummary {
    const aggregatedIssues: ReviewSummary['issues'] = [];
    const debugInfo: string[] = [];
    const contentMap: Record<string, string> = {};
    const outputsMap: Record<string, unknown> = {};

    // Add execution plan info
    const stats = DependencyResolver.getExecutionStats(dependencyGraph);
    const executionInfo = [
      stoppedEarly
        ? `🛑 Dependency-aware execution stopped early (fail-fast):`
        : `🔍 Dependency-aware execution completed:`,
      `  - ${results.size} of ${stats.totalChecks} checks processed`,
      `  - Execution levels: ${stats.parallelLevels}`,
      `  - Maximum parallelism: ${stats.maxParallelism}`,
      `  - Average parallelism: ${stats.averageParallelism.toFixed(1)}`,
      `  - Checks with dependencies: ${stats.checksWithDependencies}`,
      stoppedEarly ? `  - Stopped early due to fail-fast behavior` : ``,
    ].filter(Boolean);

    debugInfo.push(...executionInfo);

    // Track which checks we've aggregated already
    const processed = new Set<string>();

    // Process results in dependency order for better output organization
    for (const executionGroup of dependencyGraph.executionOrder) {
      for (const checkName of executionGroup.parallel) {
        const result = results.get(checkName);

        if (!result) {
          debugInfo.push(`❌ Check "${checkName}" had no result`);
          continue;
        }

        // Check if this was a successful result
        const hasErrors = (result.issues || []).some(
          issue => issue.ruleId?.includes('/error') || issue.ruleId?.includes('/promise-error')
        );

        if (hasErrors) {
          debugInfo.push(`❌ Check "${checkName}" failed with errors`);
        } else {
          debugInfo.push(
            `✅ Check "${checkName}" completed: ${(result.issues || []).length} issues found (level ${executionGroup.level})`
          );
        }

        // Mark as processed
        processed.add(checkName);

        // Issues are already prefixed and enriched with group/schema info
        // Filter out internal __skipped markers
        const nonInternalIssues = (result.issues || []).filter(
          issue => !issue.ruleId?.endsWith('/__skipped')
        );
        aggregatedIssues.push(...nonInternalIssues);

        const resultSummary = result as ExtendedReviewSummary & { output?: unknown };
        const resultContent = resultSummary.content;
        if (typeof resultContent === 'string' && resultContent.trim()) {
          contentMap[checkName] = resultContent.trim();
        }
        if (resultSummary.output !== undefined) {
          outputsMap[checkName] = resultSummary.output;
        }
      }
    }

    // Include any additional results that were produced at runtime (e.g., forward-run via goto)
    // but were not part of the original execution DAG for the selected checks.
    for (const [checkName, result] of results.entries()) {
      if (processed.has(checkName)) continue;
      if (!result) continue;

      // Issues (already enriched)
      const nonInternalIssues = (result.issues || []).filter(
        issue => !issue.ruleId?.endsWith('/__skipped')
      );
      aggregatedIssues.push(...nonInternalIssues);

      const resultSummary = result as ExtendedReviewSummary & { output?: unknown };
      const resultContent = (resultSummary as { content?: string }).content;
      if (typeof resultContent === 'string' && resultContent.trim()) {
        contentMap[checkName] = resultContent.trim();
      }
      if (resultSummary.output !== undefined) {
        outputsMap[checkName] = resultSummary.output;
      }

      debugInfo.push(
        `✅ (dynamic) Check "${checkName}" included: ${(result.issues || []).length} issues found`
      );
    }

    if (debug) {
      console.error(
        `🔧 Debug: Aggregated ${aggregatedIssues.length} issues from ${results.size} dependency-aware checks`
      );
    }

    // Apply issue suppression filtering
    const suppressionEnabled = this.config?.output?.suppressionEnabled !== false;
    const issueFilter = new IssueFilter(suppressionEnabled);
    const filteredIssues = issueFilter.filterIssues(aggregatedIssues, this.workingDirectory);

    // Collect debug information when debug mode is enabled
    let aggregatedDebug: import('./ai-review-service').AIDebugInfo | undefined;
    if (debug) {
      const debugResults = Array.from(results.entries()).filter(([_, result]) => result.debug);

      if (debugResults.length > 0) {
        const [, firstResult] = debugResults[0];
        const firstDebug = firstResult.debug!;

        const totalProcessingTime = debugResults.reduce((sum, [_, result]) => {
          return sum + (result.debug!.processingTime || 0);
        }, 0);

        aggregatedDebug = {
          provider: firstDebug.provider,
          model: firstDebug.model,
          apiKeySource: firstDebug.apiKeySource,
          processingTime: totalProcessingTime,
          prompt: debugResults
            .map(([checkName, result]) => `[${checkName}]\n${result.debug!.prompt}`)
            .join('\n\n'),
          rawResponse: debugResults
            .map(([checkName, result]) => `[${checkName}]\n${result.debug!.rawResponse}`)
            .join('\n\n'),
          promptLength: debugResults.reduce(
            (sum, [_, result]) => sum + (result.debug!.promptLength || 0),
            0
          ),
          responseLength: debugResults.reduce(
            (sum, [_, result]) => sum + (result.debug!.responseLength || 0),
            0
          ),
          jsonParseSuccess: debugResults.every(([_, result]) => result.debug!.jsonParseSuccess),
          errors: debugResults.flatMap(([checkName, result]) =>
            (result.debug!.errors || []).map((error: string) => `[${checkName}] ${error}`)
          ),
          timestamp: new Date().toISOString(),
          totalApiCalls: debugResults.length,
          apiCallDetails: debugResults.map(([checkName, result]) => ({
            checkName,
            provider: result.debug!.provider,
            model: result.debug!.model,
            processingTime: result.debug!.processingTime,
            success: result.debug!.jsonParseSuccess,
          })),
        };
      }
    }

    const summary: ReviewSummary & {
      __contents?: Record<string, string>;
      __outputs?: Record<string, unknown>;
      __executed?: string[];
    } = {
      issues: filteredIssues,
      debug: aggregatedDebug,
    };

    if (Object.keys(contentMap).length > 0) {
      summary.__contents = contentMap;
    }
    if (Object.keys(outputsMap).length > 0) {
      summary.__outputs = outputsMap;
    }

    // Preserve the list of executed checks (keys in results Map) so downstream
    // grouping/formatting can include dynamically routed children even when they
    // produced neither issues nor output content (e.g., log-only steps).
    summary.__executed = Array.from(results.keys());

    return summary;
  }

  /**
   * Aggregate results from parallel check execution (legacy method)
   */
  private aggregateParallelResults(
    results: PromiseSettledResult<{
      checkName: string;
      error: string | null;
      result: ReviewSummary | null;
    }>[],
    checkNames: string[],
    debug?: boolean,
    _stoppedEarly?: boolean
  ): ReviewSummary {
    const aggregatedIssues: ReviewSummary['issues'] = [];
    const debugInfo: string[] = [];

    results.forEach((result, index) => {
      const checkName = checkNames[index];

      if (result.status === 'fulfilled') {
        const checkResult = result.value;

        if (checkResult.error) {
          logger.debug(`🔧 Debug: Check ${checkName} failed: ${checkResult.error}`);
          debugInfo.push(`❌ Check "${checkName}" failed: ${checkResult.error}`);

          // Check if this is a critical error
          const isCriticalError =
            checkResult.error.includes('API rate limit') ||
            checkResult.error.includes('403') ||
            checkResult.error.includes('401') ||
            checkResult.error.includes('authentication') ||
            checkResult.error.includes('API key');

          // Add error as an issue with appropriate severity
          aggregatedIssues.push({
            file: 'system',
            line: 0,
            endLine: undefined,
            ruleId: `${checkName}/error`,
            message: `Check "${checkName}" failed: ${checkResult.error}`,
            severity: isCriticalError ? 'critical' : 'error',
            category: 'logic',
            suggestion: isCriticalError
              ? 'Please check your API credentials and rate limits'
              : undefined,
            replacement: undefined,
          });
        } else if (checkResult.result) {
          logger.debug(
            `🔧 Debug: Check ${checkName} succeeded with ${(checkResult.result.issues || []).length} issues`
          );
          debugInfo.push(
            `✅ Check "${checkName}" completed: ${(checkResult.result.issues || []).length} issues found`
          );

          // Issues are already prefixed and enriched with group/schema info
          aggregatedIssues.push(...(checkResult.result.issues || []));
        }
      } else {
        const errorMessage =
          result.reason instanceof Error ? result.reason.message : String(result.reason);
        logger.debug(`🔧 Debug: Check ${checkName} promise rejected: ${errorMessage}`);
        debugInfo.push(`❌ Check "${checkName}" promise rejected: ${errorMessage}`);

        // Check if this is a critical error
        const isCriticalError =
          errorMessage.includes('API rate limit') ||
          errorMessage.includes('403') ||
          errorMessage.includes('401') ||
          errorMessage.includes('authentication') ||
          errorMessage.includes('API key');

        aggregatedIssues.push({
          file: 'system',
          line: 0,
          endLine: undefined,
          ruleId: `${checkName}/promise-error`,
          message: `Check "${checkName}" execution failed: ${errorMessage}`,
          severity: isCriticalError ? 'critical' : 'error',
          category: 'logic',
          suggestion: isCriticalError
            ? 'Please check your API credentials and rate limits'
            : undefined,
          replacement: undefined,
        });
      }
    });

    if (debug) {
      console.error(
        `🔧 Debug: Aggregated ${aggregatedIssues.length} issues from ${results.length} checks`
      );
    }

    // Apply issue suppression filtering
    const suppressionEnabled = this.config?.output?.suppressionEnabled !== false;
    const issueFilter = new IssueFilter(suppressionEnabled);
    const filteredIssues = issueFilter.filterIssues(aggregatedIssues, this.workingDirectory);

    // Collect debug information when debug mode is enabled
    let aggregatedDebug: import('./ai-review-service').AIDebugInfo | undefined;
    if (debug) {
      // Find the first successful result with debug information to use as template
      const debugResults = results
        .map((result, index) => ({
          result,
          checkName: checkNames[index],
        }))
        .filter(({ result }) => result.status === 'fulfilled' && result.value?.result?.debug);

      if (debugResults.length > 0) {
        const firstResult = debugResults[0].result;
        if (firstResult.status === 'fulfilled') {
          const firstDebug = firstResult.value!.result!.debug!;
          const totalProcessingTime = debugResults.reduce((sum, { result }) => {
            if (result.status === 'fulfilled') {
              return sum + (result.value!.result!.debug!.processingTime || 0);
            }
            return sum;
          }, 0);

          aggregatedDebug = {
            // Use first result as template for provider/model info
            provider: firstDebug.provider,
            model: firstDebug.model,
            apiKeySource: firstDebug.apiKeySource,
            // Aggregate processing time from all checks
            processingTime: totalProcessingTime,
            // Combine prompts with check names
            prompt: debugResults
              .map(({ checkName, result }) => {
                if (result.status === 'fulfilled') {
                  return `[${checkName}]\n${result.value!.result!.debug!.prompt}`;
                }
                return `[${checkName}] Error: Promise was rejected`;
              })
              .join('\n\n'),
            // Combine responses
            rawResponse: debugResults
              .map(({ checkName, result }) => {
                if (result.status === 'fulfilled') {
                  return `[${checkName}]\n${result.value!.result!.debug!.rawResponse}`;
                }
                return `[${checkName}] Error: Promise was rejected`;
              })
              .join('\n\n'),
            promptLength: debugResults.reduce((sum, { result }) => {
              if (result.status === 'fulfilled') {
                return sum + (result.value!.result!.debug!.promptLength || 0);
              }
              return sum;
            }, 0),
            responseLength: debugResults.reduce((sum, { result }) => {
              if (result.status === 'fulfilled') {
                return sum + (result.value!.result!.debug!.responseLength || 0);
              }
              return sum;
            }, 0),
            jsonParseSuccess: debugResults.every(({ result }) => {
              if (result.status === 'fulfilled') {
                return result.value!.result!.debug!.jsonParseSuccess;
              }
              return false;
            }),
            errors: debugResults.flatMap(({ result, checkName }) => {
              if (result.status === 'fulfilled') {
                return (result.value!.result!.debug!.errors || []).map(
                  (error: string) => `[${checkName}] ${error}`
                );
              }
              return [`[${checkName}] Promise was rejected`];
            }),
            timestamp: new Date().toISOString(),
            // Add additional debug information for parallel execution
            totalApiCalls: debugResults.length,
            apiCallDetails: debugResults.map(({ checkName, result }) => {
              if (result.status === 'fulfilled') {
                return {
                  checkName,
                  provider: result.value!.result!.debug!.provider,
                  model: result.value!.result!.debug!.model,
                  processingTime: result.value!.result!.debug!.processingTime,
                  success: result.value!.result!.debug!.jsonParseSuccess,
                };
              }
              return {
                checkName,
                provider: 'unknown',
                model: 'unknown',
                processingTime: 0,
                success: false,
              };
            }),
          };
        }
      }
    }

    return {
      issues: filteredIssues,
      debug: aggregatedDebug,
    };
  }

  /**
   * Get available check types from providers
   * Note: Check names are now config-driven. This returns provider types only.
   */
  static getAvailableCheckTypes(): string[] {
    const registry = CheckProviderRegistry.getInstance();
    return registry.getAvailableProviders();
  }

  /**
   * Validate check types
   */
  static validateCheckTypes(checks: string[]): { valid: string[]; invalid: string[] } {
    const availableChecks = CheckExecutionEngine.getAvailableCheckTypes();
    const valid: string[] = [];
    const invalid: string[] = [];

    for (const check of checks) {
      if (availableChecks.includes(check)) {
        valid.push(check);
      } else {
        invalid.push(check);
      }
    }

    return { valid, invalid };
  }

  /**
   * List available providers with their status
   */
  async listProviders(): Promise<
    Array<{
      name: string;
      description: string;
      available: boolean;
      requirements: string[];
    }>
  > {
    return await this.providerRegistry.listProviders();
  }

  /**
   * Create a mock Octokit instance for local analysis
   */
  private createMockOctokit(): MockOctokit {
    // Create simple mock functions that return promises
    const mockGet = async () => ({
      data: {
        number: 0,
        title: 'Local Analysis',
        body: 'Local repository analysis',
        user: { login: 'local-user' },
        base: { ref: 'main' },
        head: { ref: 'HEAD' },
      },
    });

    const mockListFiles = async () => ({
      data: [],
    });

    const mockListComments = async () => ({
      data: [],
    });

    const mockCreateComment = async () => ({
      data: { id: 1 },
    });

    return {
      rest: {
        pulls: {
          get: mockGet,
          listFiles: mockListFiles,
        },
        issues: {
          listComments: mockListComments,
          createComment: mockCreateComment,
        },
      },
      request: async () => ({ data: {} }),
      graphql: async () => ({}),
      log: {
        debug: () => {},
        info: () => {},
        warn: () => {},
        error: () => {},
      },
      hook: {
        before: () => {},
        after: () => {},
        error: () => {},
        wrap: () => {},
      },
      auth: async () => ({ token: 'mock-token' }),
    };
  }

  /**
   * Create an error result
   */
  private createErrorResult(
    repositoryInfo: GitRepositoryInfo,
    errorMessage: string,
    startTime: number,
    timestamp: string,
    checksExecuted: string[]
  ): AnalysisResult {
    const executionTime = Date.now() - startTime;

    return {
      repositoryInfo,
      reviewSummary: {
        issues: [
          {
            file: 'system',
            line: 0,
            endLine: undefined,
            ruleId: 'system/error',
            message: errorMessage,
            severity: 'error',
            category: 'logic',
            suggestion: undefined,
            replacement: undefined,
          },
        ],
      },
      executionTime,
      timestamp,
      checksExecuted,
    };
  }

  /**
   * Check if a task result should trigger fail-fast behavior
   */
  private isFailFastCandidate(value: unknown): value is {
    error?: string;
    result?: { issues?: Array<{ severity?: string }> };
  } {
    if (typeof value !== 'object' || value === null) {
      return false;
    }

    const candidate = value as {
      error?: unknown;
      result?: unknown;
    };

    if (candidate.error !== undefined && typeof candidate.error !== 'string') {
      return false;
    }

    if (candidate.result !== undefined) {
      if (typeof candidate.result !== 'object' || candidate.result === null) {
        return false;
      }

      const issues = (candidate.result as { issues?: unknown }).issues;
      if (issues !== undefined && !Array.isArray(issues)) {
        return false;
      }
    }

    return true;
  }

  private shouldFailFast(result: unknown): boolean {
    if (!this.isFailFastCandidate(result)) {
      return false;
    }

    if (result.error) {
      return true;
    }

    // If the result has a result with critical or error issues, it should fail fast
    const issues = result.result?.issues;
    if (Array.isArray(issues)) {
      return issues.some(issue => issue?.severity === 'error' || issue?.severity === 'critical');
    }

    return false;
  }

  /**
   * Check if the working directory is a valid git repository
   */
  async isGitRepository(): Promise<boolean> {
    try {
      const repositoryInfo = await this.gitAnalyzer.analyzeRepository();
      return repositoryInfo.isGitRepository;
    } catch {
      return false;
    }
  }

  /**
   * Evaluate failure conditions for a check result
   */
  async evaluateFailureConditions(
    checkName: string,
    reviewSummary: ReviewSummary,
    config?: import('./types/config').VisorConfig,
    prInfo?: PRInfo,
    previousOutputs?: Record<string, ReviewSummary> | Map<string, ReviewSummary>
  ): Promise<FailureConditionResult[]> {
    if (!config) {
      return [];
    }

    const checkConfig = config.checks![checkName];
    const checkSchema =
      typeof checkConfig?.schema === 'object' ? 'custom' : checkConfig?.schema || '';
    const checkGroup = checkConfig?.group || '';

    // Convert previousOutputs Map to Record if needed
    const outputsRecord: Record<string, ReviewSummary> | undefined = previousOutputs
      ? previousOutputs instanceof Map
        ? Object.fromEntries(previousOutputs.entries())
        : previousOutputs
      : undefined;

    // Handle new simple fail_if syntax
    const globalFailIf = config.fail_if;
    const checkFailIf = checkConfig?.fail_if;

    // If using new fail_if syntax
    if (globalFailIf || checkFailIf) {
      const results: FailureConditionResult[] = [];

      // Evaluate global fail_if
      if (globalFailIf) {
        const failed = await this.failureEvaluator.evaluateSimpleCondition(
          checkName,
          checkSchema,
          checkGroup,
          reviewSummary,
          globalFailIf,
          outputsRecord
        );

        try {
          addEvent('fail_if.evaluated', {
            check: checkName,
            scope: 'global',
            name: 'global_fail_if',
            expression: globalFailIf,
          });
        } catch {}
        if (failed) {
          try {
            addEvent('fail_if.triggered', {
              check: checkName,
              scope: 'global',
              name: 'global_fail_if',
              expression: globalFailIf,
              severity: 'error',
            });
          } catch {}
          try {
            addFailIfTriggered(checkName, 'global');
          } catch {}
          try {
            const { emitNdjsonSpanWithEvents } = require('./telemetry/fallback-ndjson');
            emitNdjsonSpanWithEvents(
              'visor.fail_if',
              { check: checkName, scope: 'global', name: 'global_fail_if' },
              [
                {
                  name: 'fail_if.triggered',
                  attrs: {
                    check: checkName,
                    scope: 'global',
                    name: 'global_fail_if',
                    expression: globalFailIf,
                    severity: 'error',
                  },
                },
              ]
            );
          } catch {}
          logger.warn(`⚠️  Check "${checkName}" - global fail_if condition met: ${globalFailIf}`);
          results.push({
            conditionName: 'global_fail_if',
            expression: globalFailIf,
            failed: true,
            severity: 'error',
            message: 'Global failure condition met',
            haltExecution: false,
          });
        } else {
          logger.debug(`✓ Check "${checkName}" - global fail_if condition passed`);
        }
      }

      // Evaluate check-specific fail_if (overrides global if present)
      if (checkFailIf) {
        const failed = await this.failureEvaluator.evaluateSimpleCondition(
          checkName,
          checkSchema,
          checkGroup,
          reviewSummary,
          checkFailIf,
          outputsRecord
        );

        try {
          addEvent('fail_if.evaluated', {
            check: checkName,
            scope: 'check',
            name: `${checkName}_fail_if`,
            expression: checkFailIf,
          });
        } catch {}
        try {
          const { emitNdjsonSpanWithEvents } = require('./telemetry/fallback-ndjson');
          emitNdjsonSpanWithEvents(
            'visor.fail_if',
            { check: checkName, scope: 'check', name: `${checkName}_fail_if` },
            [
              {
                name: 'fail_if.evaluated',
                attrs: {
                  check: checkName,
                  scope: 'check',
                  name: `${checkName}_fail_if`,
                  expression: checkFailIf,
                },
              },
            ]
          );
        } catch {}
        if (failed) {
          try {
            addEvent('fail_if.triggered', {
              check: checkName,
              scope: 'check',
              name: `${checkName}_fail_if`,
              expression: checkFailIf,
              severity: 'error',
            });
          } catch {}
          try {
            addEvent('fail_if.evaluated', {
              check: checkName,
              scope: 'check',
              name: `${checkName}_fail_if`,
              expression: checkFailIf,
            });
          } catch {}
          try {
            addFailIfTriggered(checkName, 'check');
          } catch {}
          try {
            const { emitNdjsonSpanWithEvents } = require('./telemetry/fallback-ndjson');
            emitNdjsonSpanWithEvents(
              'visor.fail_if',
              { check: checkName, scope: 'check', name: `${checkName}_fail_if` },
              [
                {
                  name: 'fail_if.triggered',
                  attrs: {
                    check: checkName,
                    scope: 'check',
                    name: `${checkName}_fail_if`,
                    expression: checkFailIf,
                    severity: 'error',
                  },
                },
              ]
            );
          } catch {}
          logger.warn(`⚠️  Check "${checkName}" - fail_if condition met: ${checkFailIf}`);
          results.push({
            conditionName: `${checkName}_fail_if`,
            expression: checkFailIf,
            failed: true,
            severity: 'error',
            message: `Check ${checkName} failure condition met`,
            haltExecution: false,
          });
        } else {
          logger.debug(`✓ Check "${checkName}" - fail_if condition passed`);
        }
      }

      try {
        const { emitNdjsonSpanWithEvents } = require('./telemetry/fallback-ndjson');
        const hadTriggered = results.some(r => r.failed === true);
        emitNdjsonSpanWithEvents(
          'visor.fail_if',
          {
            check: checkName,
            scope: hadTriggered
              ? checkFailIf
                ? 'check'
                : 'global'
              : checkFailIf
                ? 'check'
                : 'global',
          },
          [
            {
              name: 'fail_if.evaluated',
              attrs: { check: checkName, scope: checkFailIf ? 'check' : 'global' },
            },
          ].concat(
            hadTriggered
              ? [
                  {
                    name: 'fail_if.triggered',
                    attrs: { check: checkName, scope: checkFailIf ? 'check' : 'global' },
                  },
                ]
              : []
          )
        );
      } catch {}
      return results;
    }

    // Fall back to old failure_conditions syntax
    const globalConditions = config.failure_conditions;
    const checkConditions = checkConfig?.failure_conditions;

    return await this.failureEvaluator.evaluateConditions(
      checkName,
      checkSchema,
      checkGroup,
      reviewSummary,
      globalConditions,
      checkConditions,
      undefined, // previousOutputs
      prInfo?.authorAssociation
    );
  }

  /**
   * Get repository status summary
   */
  async getRepositoryStatus(): Promise<{
    isGitRepository: boolean;
    hasChanges: boolean;
    branch: string;
    filesChanged: number;
  }> {
    try {
      const repositoryInfo = await this.gitAnalyzer.analyzeRepository();
      return {
        isGitRepository: repositoryInfo.isGitRepository,
        hasChanges: repositoryInfo.files.length > 0,
        branch: repositoryInfo.head,
        filesChanged: repositoryInfo.files.length,
      };
    } catch {
      return {
        isGitRepository: false,
        hasChanges: false,
        branch: 'unknown',
        filesChanged: 0,
      };
    }
  }

  /**
   * Initialize GitHub check runs for each configured check
   */
  private async initializeGitHubChecks(
    options: CheckExecutionOptions,
    logFn: (message: string) => void
  ): Promise<void> {
    if (
      !options.githubChecks?.octokit ||
      !options.githubChecks.owner ||
      !options.githubChecks.repo ||
      !options.githubChecks.headSha
    ) {
      logFn('⚠️ GitHub checks enabled but missing required parameters');
      return;
    }

    try {
      this.githubCheckService = new GitHubCheckService(options.githubChecks.octokit);
      this.checkRunMap = new Map();
      this.githubContext = {
        owner: options.githubChecks.owner,
        repo: options.githubChecks.repo,
      };

      logFn(`🔍 Creating GitHub check runs for ${options.checks.length} checks...`);

      for (const checkName of options.checks) {
        try {
          const checkRunOptions: CheckRunOptions = {
            owner: options.githubChecks.owner,
            repo: options.githubChecks.repo,
            head_sha: options.githubChecks.headSha,
            name: `Visor: ${checkName}`,
            external_id: `visor-${checkName}-${options.githubChecks.headSha.substring(0, 7)}`,
          };

          const checkRun = await this.githubCheckService.createCheckRun(checkRunOptions, {
            title: `${checkName} Analysis`,
            summary: `Running ${checkName} check using AI-powered analysis...`,
          });

          this.checkRunMap.set(checkName, checkRun);
          logFn(`✅ Created check run for ${checkName}: ${checkRun.url}`);
        } catch (error) {
          logFn(`❌ Failed to create check run for ${checkName}: ${error}`);
        }
      }
    } catch (error) {
      // Check if this is a permissions error
      if (
        error instanceof Error &&
        (error.message.includes('403') || error.message.includes('checks:write'))
      ) {
        logFn(
          '⚠️ GitHub checks API not available - insufficient permissions. Check runs will be skipped.'
        );
        logFn('💡 To enable check runs, ensure your GitHub token has "checks:write" permission.');
        this.githubCheckService = undefined;
        this.checkRunMap = undefined;
      } else {
        logFn(`❌ Failed to initialize GitHub check runs: ${error}`);
        this.githubCheckService = undefined;
        this.checkRunMap = undefined;
      }
    }
  }

  /**
   * Update GitHub check runs to in-progress status
   */
  private async updateGitHubChecksInProgress(options: CheckExecutionOptions): Promise<void> {
    if (
      !this.githubCheckService ||
      !this.checkRunMap ||
      !options.githubChecks?.owner ||
      !options.githubChecks.repo
    ) {
      return;
    }

    for (const [checkName, checkRun] of this.checkRunMap) {
      try {
        await this.githubCheckService.updateCheckRunInProgress(
          options.githubChecks.owner,
          options.githubChecks.repo,
          checkRun.id,
          {
            title: `Analyzing with ${checkName}...`,
            summary: `AI-powered analysis is in progress for ${checkName} check.`,
          }
        );
        console.log(`🔄 Updated ${checkName} check to in-progress status`);
      } catch (error) {
        console.error(`❌ Failed to update ${checkName} check to in-progress: ${error}`);
      }
    }
  }

  /**
   * Complete GitHub check runs with results
   */
  private async completeGitHubChecksWithResults(
    reviewSummary: ReviewSummary,
    options: CheckExecutionOptions,
    prInfo: import('./pr-analyzer').PRInfo
  ): Promise<void> {
    if (
      !this.githubCheckService ||
      !this.checkRunMap ||
      !options.githubChecks?.owner ||
      !options.githubChecks.repo
    ) {
      return;
    }

    // Group issues by check name
    const issuesByCheck = new Map<string, import('./reviewer').ReviewIssue[]>();

    // Initialize empty arrays for all checks
    for (const checkName of this.checkRunMap.keys()) {
      issuesByCheck.set(checkName, []);
    }

    // Group issues by their check name
    for (const issue of reviewSummary.issues || []) {
      if (issue.checkName && issuesByCheck.has(issue.checkName)) {
        issuesByCheck.get(issue.checkName)!.push(issue);
      }
    }

    console.log(`🏁 Completing ${this.checkRunMap.size} GitHub check runs...`);

    for (const [checkName, checkRun] of this.checkRunMap) {
      try {
        const checkIssues = issuesByCheck.get(checkName) || [];

        // Evaluate failure conditions for this specific check
        const failureResults = await this.evaluateFailureConditions(
          checkName,
          { issues: checkIssues },
          options.config
        );

        // Detect command execution failure patterns to mark check as failed without requiring fail_if
        // We treat issues with ruleId starting with 'command/' as execution errors
        const execErrorIssue = checkIssues.find(i => i.ruleId?.startsWith('command/'));

        await this.githubCheckService.completeCheckRun(
          options.githubChecks.owner,
          options.githubChecks.repo,
          checkRun.id,
          checkName,
          failureResults,
          checkIssues,
          execErrorIssue ? execErrorIssue.message : undefined, // executionError
          prInfo.files.map((f: import('./pr-analyzer').PRFile) => f.filename), // filesChangedInCommit
          options.githubChecks.prNumber, // prNumber
          options.githubChecks.headSha // currentCommitSha
        );

        console.log(`✅ Completed ${checkName} check with ${checkIssues.length} issues`);
      } catch (error) {
        console.error(`❌ Failed to complete ${checkName} check: ${error}`);

        // Try to mark the check as failed due to execution error
        try {
          await this.githubCheckService.completeCheckRun(
            options.githubChecks.owner,
            options.githubChecks.repo,
            checkRun.id,
            checkName,
            [],
            [],
            error instanceof Error ? error.message : 'Unknown error occurred'
          );
        } catch (finalError) {
          console.error(`❌ Failed to mark ${checkName} check as failed: ${finalError}`);
        }
      }
    }
  }

  /**
   * Complete GitHub check runs with error status
   */
  private async completeGitHubChecksWithError(errorMessage: string): Promise<void> {
    if (!this.githubCheckService || !this.checkRunMap || !this.githubContext) {
      return;
    }

    console.log(`❌ Completing ${this.checkRunMap.size} GitHub check runs with error...`);

    for (const [checkName, checkRun] of this.checkRunMap) {
      try {
        await this.githubCheckService.completeCheckRun(
          this.githubContext.owner,
          this.githubContext.repo,
          checkRun.id,
          checkName,
          [],
          [],
          errorMessage
        );
        console.log(`❌ Completed ${checkName} check with error: ${errorMessage}`);
      } catch (error) {
        console.error(`❌ Failed to complete ${checkName} check with error: ${error}`);
      }
    }
  }

  /**
   * Filter checks based on their event triggers to prevent execution of checks
   * that shouldn't run for the current event type
   */
  private filterChecksByEvent(
    checks: string[],
    config?: import('./types/config').VisorConfig,
    prInfo?: PRInfo,
    logFn?: (message: string) => void,
    debug?: boolean
  ): string[] {
    if (!config?.checks) {
      // No config available, return all checks (fallback behavior)
      return checks;
    }

    // If we have event context from GitHub (prInfo with eventType), apply strict filtering
    // Otherwise (CLI, tests), use conservative filtering
    const prInfoWithEvent = prInfo as PRInfo & {
      eventType?: import('./types/config').EventTrigger;
    };
    const hasEventContext =
      prInfoWithEvent && 'eventType' in prInfoWithEvent && prInfoWithEvent.eventType;

    if (hasEventContext) {
      // GitHub Action context - apply strict event filtering
      const currentEvent = prInfoWithEvent.eventType!;
      if (debug) {
        logFn?.(`🔧 Debug: GitHub Action context, current event: ${currentEvent}`);
      }

      const filteredChecks: string[] = [];
      for (const checkName of checks) {
        const checkConfig = config.checks![checkName];
        if (!checkConfig) {
          filteredChecks.push(checkName);
          continue;
        }

        const eventTriggers = checkConfig.on || [];
        if (eventTriggers.length === 0) {
          // No triggers specified, include it
          filteredChecks.push(checkName);
          if (debug) {
            logFn?.(`🔧 Debug: Check '${checkName}' has no event triggers, including`);
          }
        } else if (eventTriggers.includes(currentEvent)) {
          // Check matches current event
          filteredChecks.push(checkName);
          if (debug) {
            logFn?.(`🔧 Debug: Check '${checkName}' matches event '${currentEvent}', including`);
          }
        } else {
          // Check doesn't match current event
          if (debug) {
            logFn?.(
              `🔧 Debug: Check '${checkName}' does not match event '${currentEvent}' (triggers: ${JSON.stringify(eventTriggers)}), skipping`
            );
          }
        }
      }
      return filteredChecks;
    } else {
      // CLI/Test context - conservative filtering (only exclude manual-only checks)
      if (debug) {
        logFn?.(`🔧 Debug: CLI/Test context, using conservative filtering`);
      }

      const filteredChecks: string[] = [];
      for (const checkName of checks) {
        const checkConfig = config.checks![checkName];
        if (!checkConfig) {
          filteredChecks.push(checkName);
          continue;
        }

        const eventTriggers = checkConfig.on || [];

        // Only exclude checks that are explicitly manual-only
        if (eventTriggers.length === 1 && eventTriggers[0] === 'manual') {
          if (debug) {
            logFn?.(`🔧 Debug: Check '${checkName}' is manual-only, skipping`);
          }
        } else {
          filteredChecks.push(checkName);
          if (debug) {
            logFn?.(
              `🔧 Debug: Check '${checkName}' included (triggers: ${JSON.stringify(eventTriggers)})`
            );
          }
        }
      }
      return filteredChecks;
    }
  }

  /**
   * Determine the current event type from PR info
   */
  private getCurrentEventType(prInfo?: PRInfo): import('./types/config').EventTrigger {
    if (!prInfo) {
      return 'pr_opened'; // Default fallback
    }

    // For now, assume all PR-related operations are 'pr_updated' since we don't have
    // direct access to the original GitHub event here. This is a simplification.
    // In the future, we could pass the actual event type through the call chain.

    // The key insight is that issue-assistant should only run on issue_opened/issue_comment
    // events, which don't generate PRInfo objects in the first place.
    return 'pr_updated';
  }

  /**
   * Initialize execution statistics for a check
   */
  private initializeCheckStats(checkName: string): void {
    this.executionStats.set(checkName, {
      checkName,
      totalRuns: 0,
      successfulRuns: 0,
      failedRuns: 0,
      skipped: false,
      totalDuration: 0,
      providerDurationMs: 0,
      issuesFound: 0,
      issuesBySeverity: {
        critical: 0,
        error: 0,
        warning: 0,
        info: 0,
      },
      perIterationDuration: [],
    });
  }

  /**
   * Record the start of a check iteration
   * Returns the start timestamp for duration tracking
   */
  private recordIterationStart(_checkName: string): number {
    return Date.now();
  }

  /**
   * Record completion of a check iteration
   */
  private recordIterationComplete(
    checkName: string,
    startTime: number,
    success: boolean,
    issues: ReviewIssue[],
    output?: unknown
  ): void {
    const stats = this.executionStats.get(checkName);
    if (!stats) return;

    const duration = Date.now() - startTime;
    stats.totalRuns++;
    if (success) {
      stats.successfulRuns++;
    } else {
      stats.failedRuns++;
    }
    stats.totalDuration += duration;
    stats.perIterationDuration!.push(duration);

    // Count issues by severity
    for (const issue of issues) {
      stats.issuesFound++;
      if (issue.severity === 'critical') stats.issuesBySeverity.critical++;
      else if (issue.severity === 'error') stats.issuesBySeverity.error++;
      else if (issue.severity === 'warning') stats.issuesBySeverity.warning++;
      else if (issue.severity === 'info') stats.issuesBySeverity.info++;
    }

    // Track outputs produced
    if (output !== undefined) {
      stats.outputsProduced = (stats.outputsProduced || 0) + 1;
    }
  }

  /**
   * Record provider/self execution time (in milliseconds) for a check
   */
  private recordProviderDuration(checkName: string, ms: number): void {
    const stats = this.executionStats.get(checkName);
    if (!stats) return;
    stats.providerDurationMs = (stats.providerDurationMs || 0) + Math.max(0, Math.floor(ms));
  }

  /**
   * Track output in history for loop/goto scenarios
   */
  private trackOutputHistory(checkName: string, output: unknown): void {
    if (output === undefined) return;

    if (!this.outputHistory.has(checkName)) {
      this.outputHistory.set(checkName, []);
    }
    this.outputHistory.get(checkName)!.push(output);
  }

  /**
   * Record that a check was skipped
   */
  private recordSkip(
    checkName: string,
    reason: 'if_condition' | 'fail_fast' | 'dependency_failed',
    condition?: string
  ): void {
    const stats = this.executionStats.get(checkName);
    if (!stats) return;

    stats.skipped = true;
    stats.skipReason = reason;
    if (condition) {
      stats.skipCondition = condition;
    }
  }

  /**
   * Record forEach preview items
   */
  private recordForEachPreview(checkName: string, items: unknown[] | undefined): void {
    const stats = this.executionStats.get(checkName);
    if (!stats) return;
    if (!Array.isArray(items) || items.length === 0) return;

    // Store preview of first 3 items
    const preview = items.slice(0, 3).map(item => {
      let str: string;
      if (typeof item === 'string') {
        str = item;
      } else if (item === undefined || item === null) {
        str = '(empty)';
      } else {
        try {
          const j = JSON.stringify(item);
          str = typeof j === 'string' ? j : String(item);
        } catch {
          str = String(item);
        }
      }
      return str.length > 50 ? str.substring(0, 47) + '...' : str;
    });

    if (items.length > 3) {
      preview.push(`...${items.length - 3} more`);
    }

    stats.forEachPreview = preview;
  }

  /**
   * Record an error for a check
   */
  private recordError(checkName: string, error: Error | string): void {
    const stats = this.executionStats.get(checkName);
    if (!stats) return;

    stats.errorMessage = error instanceof Error ? error.message : String(error);
  }

  /**
   * Build the final execution statistics object
   */
  private buildExecutionStatistics(): ExecutionStatistics {
    const checks = Array.from(this.executionStats.values());
    const totalExecutions = checks.reduce((sum, s) => sum + s.totalRuns, 0);
    const successfulExecutions = checks.reduce((sum, s) => sum + s.successfulRuns, 0);
    const failedExecutions = checks.reduce((sum, s) => sum + s.failedRuns, 0);
    const skippedChecks = checks.filter(s => s.skipped).length;
    const totalDuration = checks.reduce((sum, s) => sum + s.totalDuration, 0);

    return {
      totalChecksConfigured: checks.length,
      totalExecutions,
      successfulExecutions,
      failedExecutions,
      skippedChecks,
      totalDuration,
      checks,
    };
  }

  // Generic fatality helpers to avoid duplication
  private isFatalRule(id: string, severity?: string): boolean {
    const sev = (severity || '').toLowerCase();
    return (
      sev === 'error' ||
      sev === 'critical' ||
      id === 'command/execution_error' ||
      id.endsWith('/command/execution_error') ||
      id === 'command/timeout' ||
      id.endsWith('/command/timeout') ||
      id === 'command/transform_js_error' ||
      id.endsWith('/command/transform_js_error') ||
      id === 'command/transform_error' ||
      id.endsWith('/command/transform_error') ||
      id.endsWith('/forEach/iteration_error') ||
      id === 'forEach/undefined_output' ||
      id.endsWith('/forEach/undefined_output') ||
      id.endsWith('_fail_if') ||
      id.endsWith('/global_fail_if')
    );
  }

  private hasFatal(issues: ReviewIssue[] | undefined): boolean {
    if (!issues || issues.length === 0) return false;
    return issues.some(i => this.isFatalRule(i.ruleId || '', i.severity));
  }

  private async failIfTriggered(
    checkName: string,
    result: ReviewSummary,
    config?: import('./types/config').VisorConfig,
    previousOutputs?: Record<string, ReviewSummary> | Map<string, ReviewSummary>
  ): Promise<boolean> {
    if (!config) return false;
    const failures = await this.evaluateFailureConditions(
      checkName,
      result,
      config,
      undefined,
      previousOutputs
    );
    return failures.some(f => f.failed);
  }

  /**
   * Truncate a string to max length with ellipsis
   */
  private truncate(str: string, maxLen: number): string {
    if (str.length <= maxLen) return str;
    return str.substring(0, maxLen - 3) + '...';
  }

  /**
   * Format the Status column for execution summary table
   */
  private formatStatusColumn(stats: CheckExecutionStats): string {
    if (stats.skipped) {
      if (stats.skipReason === 'if_condition') return '⏭ if';
      if (stats.skipReason === 'fail_fast') return '⏭ ff';
      if (stats.skipReason === 'dependency_failed') return '⏭ dep';
      return '⏭';
    }

    // Prefer history length when it indicates more actual executions than our counter
    const historyLen = (() => {
      try {
        return this.outputHistory.get(stats.checkName)?.length || 0;
      } catch {
        return 0;
      }
    })();
    const totalRuns = Math.max(stats.totalRuns || 0, historyLen);
    if (totalRuns === 0) return '-';

    const symbol = stats.failedRuns === 0 ? '✔' : stats.successfulRuns === 0 ? '✖' : '✔/✖';

    // Show iteration count if > 1
    if (totalRuns > 1) {
      if (stats.failedRuns > 0 && stats.successfulRuns > 0) {
        // Partial success
        return `${symbol} ${stats.successfulRuns}/${totalRuns}`;
      } else {
        // All success or all failed
        return `${symbol} ×${totalRuns}`;
      }
    }

    return symbol;
  }

  /**
   * Format the Details column for execution summary table
   */
  private formatDetailsColumn(stats: CheckExecutionStats, _isForEachParent?: boolean): string {
    const parts: string[] = [];

    // Simpler summary: do not show passes/items here to avoid confusion.
    // Status column already shows ×N when runs > 1.

    // Show self/provider time to disambiguate inclusive duration in the main column
    if (typeof stats.providerDurationMs === 'number' && stats.providerDurationMs > 0) {
      const selfSec = (stats.providerDurationMs / 1000).toFixed(1);
      parts.unshift(`self:${selfSec}s`);
    }

    // Outputs produced (forEach)
    if (stats.outputsProduced && stats.outputsProduced > 0) {
      parts.push(`→${stats.outputsProduced}`);
    }

    // Critical issues
    if (stats.issuesBySeverity.critical > 0) {
      parts.push(`${stats.issuesBySeverity.critical}🔴`);
    }

    // Warnings
    if (stats.issuesBySeverity.warning > 0) {
      parts.push(`${stats.issuesBySeverity.warning}⚠️`);
    }

    // Info (only if no critical/warnings)
    if (
      stats.issuesBySeverity.info > 0 &&
      stats.issuesBySeverity.critical === 0 &&
      stats.issuesBySeverity.warning === 0
    ) {
      parts.push(`${stats.issuesBySeverity.info}💡`);
    }

    // Error message or skip condition
    if (stats.errorMessage) {
      parts.push(this.truncate(stats.errorMessage, 20));
    } else if (stats.skipCondition) {
      parts.push(this.truncate(stats.skipCondition, 20));
    }

    return parts.join(' ');
  }

  /**
   * Log the execution summary table
   */
  private logExecutionSummary(stats: ExecutionStatistics): void {
    const totalIssues = stats.checks.reduce((sum, s) => sum + s.issuesFound, 0);
    const criticalIssues = stats.checks.reduce((sum, s) => sum + s.issuesBySeverity.critical, 0);
    const warningIssues = stats.checks.reduce((sum, s) => sum + s.issuesBySeverity.warning, 0);
    const durationSec = (stats.totalDuration / 1000).toFixed(1);

    // Summary box
    const summaryTable = new (require('cli-table3'))({
      style: {
        head: [],
        border: [],
      },
      colWidths: [41],
    });

    summaryTable.push(
      [`Checks Complete (${durationSec}s)`],
      [`Checks: ${stats.totalChecksConfigured} configured → ${stats.totalExecutions} executions`],
      [
        `Status: ${stats.successfulExecutions} ✔ │ ${stats.failedExecutions} ✖ │ ${stats.skippedChecks} ⏭`,
      ]
    );

    if (totalIssues > 0) {
      let issuesLine = `Issues: ${totalIssues} total`;
      if (criticalIssues > 0) issuesLine += ` (${criticalIssues} 🔴`;
      if (warningIssues > 0) issuesLine += `${criticalIssues > 0 ? ' ' : ' ('}${warningIssues} ⚠️)`;
      else if (criticalIssues > 0) issuesLine += ')';
      summaryTable.push([issuesLine]);
    }

    logger.info('');
    logger.info(summaryTable.toString());

    // Details table
    logger.info('');
    logger.info('Check Details:');

    const detailsTable = new (require('cli-table3'))({
      head: ['Check', 'Duration', 'Status', 'Details'],
      colWidths: [21, 18, 10, 21],
      style: {
        head: ['cyan'],
        border: ['grey'],
      },
    });

    for (const checkStats of stats.checks) {
      const isForEachParent = !!this.config?.checks?.[checkStats.checkName]?.forEach;
      // Show only the self/provider total time across all runs.
      const selfMs =
        typeof checkStats.providerDurationMs === 'number' && checkStats.providerDurationMs > 0
          ? checkStats.providerDurationMs
          : checkStats.totalDuration; // fallback if provider time missing
      const duration = checkStats.skipped ? '-' : `${(selfMs / 1000).toFixed(1)}s`;
      const status = this.formatStatusColumn(checkStats);
      const details = this.formatDetailsColumn(checkStats, isForEachParent);

      detailsTable.push([checkStats.checkName, duration, status, details]);
    }

    logger.info(detailsTable.toString());

    // Clarify that we will finalize GitHub check runs after the table (if enabled)
    try {
      if (this.checkRunMap && this.checkRunMap.size > 0) {
        logger.info('');
        logger.info('⏳ Finalizing GitHub check runs...');
      }
    } catch {}

    // Legend
    logger.info('');
    logger.info(
      'Legend: ✔=success │ ✖=failed │ ⏭=skipped │ ×N=iterations │ →N=outputs │ N🔴=critical │ N⚠️=warnings'
    );
  }
}<|MERGE_RESOLUTION|>--- conflicted
+++ resolved
@@ -29,13 +29,8 @@
 } from './utils/author-permissions';
 import { MemoryStore } from './memory-store';
 import { emitNdjsonSpanWithEvents, emitNdjsonFallback } from './telemetry/fallback-ndjson';
-import { addEvent } from './telemetry/trace-helpers';
+import { addEvent, withActiveSpan } from './telemetry/trace-helpers';
 import { addFailIfTriggered } from './telemetry/metrics';
-<<<<<<< HEAD
-=======
-import { trace, context as otContext } from './telemetry/lazy-otel';
-import { captureForEachState, captureStateSnapshot } from './telemetry/state-capture';
->>>>>>> 3f4e639a
 
 type ExtendedReviewSummary = ReviewSummary & {
   output?: unknown;
@@ -543,7 +538,11 @@
         ...sessionInfo,
         ...this.executionContext,
       } as any;
-      result = await provider.execute(prInfoForInline, provCfg, depResults, inlineContext);
+      result = await withActiveSpan(
+        `visor.check.${checkId}`,
+        { 'visor.check.id': checkId, 'visor.check.type': provCfg.type || 'ai' },
+        async () => provider.execute(prInfoForInline, provCfg, depResults, inlineContext)
+      );
       this.recordProviderDuration(checkId, Date.now() - __provStart);
     } catch (error) {
       // Restore previous override before rethrowing
@@ -1376,7 +1375,15 @@
           ...sessionInfo,
           ...this.executionContext,
         };
-        const res = await provider.execute(prInfo, providerConfig, dependencyResults, context);
+        const res = await withActiveSpan(
+          `visor.check.${checkName}`,
+          {
+            'visor.check.id': checkName,
+            'visor.check.type': providerConfig.type || 'ai',
+            'visor.check.attempt': attempt,
+          },
+          async () => provider.execute(prInfo, providerConfig, dependencyResults, context)
+        );
         this.recordProviderDuration(checkName, Date.now() - __provStart);
         try {
           currentRouteOutput = (res as any)?.output;
