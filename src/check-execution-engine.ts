import {
  PRReviewer,
  ReviewSummary,
  ReviewOptions,
  GroupedCheckResults,
  CheckResult,
  ReviewIssue,
} from './reviewer';
import { GitRepositoryAnalyzer, GitRepositoryInfo } from './git-repository-analyzer';
import { AnalysisResult } from './output-formatters';
import { PRInfo } from './pr-analyzer';
import { CheckProviderRegistry } from './providers/check-provider-registry';
import { CheckProviderConfig } from './providers/check-provider.interface';
import { DependencyResolver, DependencyGraph } from './dependency-resolver';
import { FailureConditionEvaluator } from './failure-condition-evaluator';
import { FailureConditionResult, CheckConfig } from './types/config';
import { GitHubCheckService, CheckRunOptions } from './github-check-service';
import { IssueFilter } from './issue-filter';
import { logger } from './logger';
import { withActiveSpan, addEvent } from './telemetry/trace-helpers';
import { emitNdjsonSpanWithEvents, emitNdjsonFallback } from './telemetry/fallback-ndjson';
import Sandbox from '@nyariv/sandboxjs';
import { VisorConfig, OnFailConfig, OnSuccessConfig } from './types/config';

type ExtendedReviewSummary = ReviewSummary & {
  output?: unknown;
  content?: string;
  isForEach?: boolean;
  forEachItems?: unknown[];
};

/**
 * Statistics for a single check execution
 */
export interface CheckExecutionStats {
  checkName: string;
  totalRuns: number; // How many times the check executed (1 or forEach iterations)
  successfulRuns: number;
  failedRuns: number;
  skipped: boolean;
  skipReason?: 'if_condition' | 'fail_fast' | 'dependency_failed';
  skipCondition?: string; // The actual if condition text
  totalDuration: number; // Total duration in milliseconds
  perIterationDuration?: number[]; // Duration for each iteration (if forEach)
  issuesFound: number;
  issuesBySeverity: {
    critical: number;
    error: number;
    warning: number;
    info: number;
  };
  outputsProduced?: number; // Number of outputs for forEach checks
  errorMessage?: string; // Error message if failed
  forEachPreview?: string[]; // Preview of forEach items processed (first few)
}

/**
 * Overall execution statistics for all checks
 */
export interface ExecutionStatistics {
  totalChecksConfigured: number;
  totalExecutions: number; // Sum of all runs including forEach iterations
  successfulExecutions: number;
  failedExecutions: number;
  skippedChecks: number;
  totalDuration: number;
  checks: CheckExecutionStats[];
}

/**
 * Result of executing checks, including both the grouped results and execution statistics
 */
export interface ExecutionResult {
  results: GroupedCheckResults;
  statistics: ExecutionStatistics;
}

/**
 * Filter environment variables to only include safe ones for sandbox evaluation
 */
function getSafeEnvironmentVariables(): Record<string, string> {
  const safeEnvVars = [
    'CI',
    'GITHUB_EVENT_NAME',
    'GITHUB_REPOSITORY',
    'GITHUB_REF',
    'GITHUB_SHA',
    'GITHUB_HEAD_REF',
    'GITHUB_BASE_REF',
    'GITHUB_ACTOR',
    'GITHUB_WORKFLOW',
    'GITHUB_RUN_ID',
    'GITHUB_RUN_NUMBER',
    'NODE_ENV',
  ];

  const safeEnv: Record<string, string> = {};

  for (const key of safeEnvVars) {
    if (process.env[key]) {
      safeEnv[key] = process.env[key];
    }
  }

  return safeEnv;
}

export interface MockOctokit {
  rest: {
    pulls: {
      get: () => Promise<{ data: Record<string, unknown> }>;
      listFiles: () => Promise<{ data: Record<string, unknown>[] }>;
    };
    issues: {
      listComments: () => Promise<{ data: Record<string, unknown>[] }>;
      createComment: () => Promise<{ data: Record<string, unknown> }>;
    };
  };
  request: () => Promise<{ data: Record<string, unknown> }>;
  graphql: () => Promise<Record<string, unknown>>;
  log: {
    debug: (...args: unknown[]) => void;
    info: (...args: unknown[]) => void;
    warn: (...args: unknown[]) => void;
    error: (...args: unknown[]) => void;
  };
  hook: {
    before: (...args: unknown[]) => void;
    after: (...args: unknown[]) => void;
    error: (...args: unknown[]) => void;
    wrap: (...args: unknown[]) => void;
  };
  auth: () => Promise<{ token: string }>;
}

export interface CheckExecutionOptions {
  checks: string[];
  workingDirectory?: string;
  showDetails?: boolean;
  timeout?: number;
  maxParallelism?: number; // Maximum number of checks to run in parallel (default: 3)
  failFast?: boolean; // Stop execution when any check fails (default: false)
  outputFormat?: string;
  config?: import('./types/config').VisorConfig;
  debug?: boolean; // Enable debug mode to collect AI execution details
  // Tag filter for selective check execution
  tagFilter?: import('./types/config').TagFilter;
  // Webhook context for passing webhook data to http_input providers
  webhookContext?: {
    webhookData: Map<string, unknown>;
  };
  // GitHub Check integration options
  githubChecks?: {
    enabled: boolean;
    octokit?: import('@octokit/rest').Octokit;
    owner?: string;
    repo?: string;
    headSha?: string;
    prNumber?: number;
  };
}

export class CheckExecutionEngine {
  private gitAnalyzer: GitRepositoryAnalyzer;
  private mockOctokit: MockOctokit;
  private reviewer: PRReviewer;
  private providerRegistry: CheckProviderRegistry;
  private failureEvaluator: FailureConditionEvaluator;
  private githubCheckService?: GitHubCheckService;
  private checkRunMap?: Map<string, { id: number; url: string }>;
  private githubContext?: { owner: string; repo: string };
  private workingDirectory: string;
  private config?: import('./types/config').VisorConfig;
  private webhookContext?: { webhookData: Map<string, unknown> };
  private routingSandbox?: Sandbox;
  private executionStats: Map<string, CheckExecutionStats> = new Map();

  constructor(workingDirectory?: string) {
    this.workingDirectory = workingDirectory || process.cwd();
    this.gitAnalyzer = new GitRepositoryAnalyzer(this.workingDirectory);
    this.providerRegistry = CheckProviderRegistry.getInstance();
    this.failureEvaluator = new FailureConditionEvaluator();

    // Create a mock Octokit instance for local analysis
    // This allows us to reuse the existing PRReviewer logic without network calls
    this.mockOctokit = this.createMockOctokit();
    this.reviewer = new PRReviewer(this.mockOctokit as unknown as import('@octokit/rest').Octokit);
  }

  /**
   * Lazily create a secure sandbox for routing JS (goto_js, run_js)
   */
  private getRoutingSandbox(): Sandbox {
    if (this.routingSandbox) return this.routingSandbox;
    const globals = {
      ...Sandbox.SAFE_GLOBALS,
      Math,
      JSON,
      console: { log: console.log },
    };
    const prototypeWhitelist = new Map(Sandbox.SAFE_PROTOTYPES);
    this.routingSandbox = new Sandbox({ globals, prototypeWhitelist });
    return this.routingSandbox;
  }

  private redact(str: unknown, limit = 200): string {
    try {
      const s = typeof str === 'string' ? str : JSON.stringify(str);
      return s.length > limit ? s.slice(0, limit) + '…' : s;
    } catch {
      return String(str).slice(0, limit);
    }
  }

  private async sleep(ms: number): Promise<void> {
    return new Promise(resolve => setTimeout(resolve, ms));
  }

  private deterministicJitter(baseMs: number, seedStr: string): number {
    let h = 2166136261;
    for (let i = 0; i < seedStr.length; i++) h = (h ^ seedStr.charCodeAt(i)) * 16777619;
    const frac = ((h >>> 0) % 1000) / 1000; // 0..1
    return Math.floor(baseMs * 0.15 * frac); // up to 15% jitter
  }

  private computeBackoffDelay(
    attempt: number,
    mode: 'fixed' | 'exponential',
    baseMs: number,
    seed: string
  ): number {
    const jitter = this.deterministicJitter(baseMs, seed);
    if (mode === 'exponential') {
      return baseMs * Math.pow(2, Math.max(0, attempt - 1)) + jitter;
    }
    return baseMs + jitter;
  }

  /**
   * Execute a check with retry/backoff and routing semantics (on_fail/on_success)
   */
  private async executeWithRouting(
    checkName: string,
    checkConfig: CheckConfig,
    provider: import('./providers/check-provider.interface').CheckProvider,
    providerConfig: CheckProviderConfig,
    prInfo: PRInfo,
    dependencyResults: Map<string, ReviewSummary>,
    sessionInfo: { parentSessionId?: string; reuseSession?: boolean } | undefined,
    config: VisorConfig | undefined,
    dependencyGraph: DependencyGraph,
    debug?: boolean,
    resultsMap?: Map<string, ReviewSummary>,
    foreachContext?: { index: number; total: number; parent: string }
  ): Promise<ReviewSummary> {
    const log = (msg: string) =>
      (this.config?.output?.pr_comment ? console.error : console.log)(msg);
    const maxLoops = config?.routing?.max_loops ?? 10;
    const defaults = config?.routing?.defaults?.on_fail || {};

    const onFail: OnFailConfig | undefined = checkConfig.on_fail
      ? { ...defaults, ...checkConfig.on_fail }
      : Object.keys(defaults).length
        ? defaults
        : undefined;
    const onSuccess: OnSuccessConfig | undefined = checkConfig.on_success;

    let attempt = 1;
    let loopCount = 0;
    const seed = `${checkName}-${prInfo.number || 'local'}`;

    const allAncestors = DependencyResolver.getAllDependencies(checkName, dependencyGraph.nodes);

    const evalRunJs = async (expr?: string, error?: unknown): Promise<string[]> => {
      if (!expr) return [];
      try {
        const sandbox = this.getRoutingSandbox();
        const scope = {
          step: { id: checkName, tags: checkConfig.tags || [], group: checkConfig.group },
          attempt,
          loop: loopCount,
          error,
          foreach: foreachContext
            ? {
                index: foreachContext.index,
                total: foreachContext.total,
                parent: foreachContext.parent,
              }
            : null,
          outputs: Object.fromEntries((dependencyResults || new Map()).entries()),
          pr: {
            number: prInfo.number,
            title: prInfo.title,
            author: prInfo.author,
            branch: prInfo.head,
            base: prInfo.base,
          },
          files: prInfo.files,
          env: getSafeEnvironmentVariables(),
        };
        const code = `
          const step = scope.step; const attempt = scope.attempt; const loop = scope.loop; const error = scope.error; const foreach = scope.foreach; const outputs = scope.outputs; const pr = scope.pr; const files = scope.files; const env = scope.env; const log = (...a)=>console.log('🔍 Debug:',...a);
          const __fn = () => {\n${expr}\n};
          const __res = __fn();
          return Array.isArray(__res) ? __res : (__res ? [__res] : []);
        `;
        const exec = sandbox.compile(code);
        const res = exec({ scope }).run();
        if (debug) {
          log(`🔧 Debug: run_js evaluated → [${this.redact(res)}]`);
        }
        return Array.isArray(res) ? res.filter(x => typeof x === 'string') : [];
      } catch (e) {
        if (debug) {
          log(`⚠️ Debug: run_js evaluation failed: ${e instanceof Error ? e.message : String(e)}`);
        }
        return [];
      }
    };

    const evalGotoJs = async (expr?: string, error?: unknown): Promise<string | null> => {
      if (!expr) return null;
      try {
        const sandbox = this.getRoutingSandbox();
        const scope = {
          step: { id: checkName, tags: checkConfig.tags || [], group: checkConfig.group },
          attempt,
          loop: loopCount,
          error,
          foreach: foreachContext
            ? {
                index: foreachContext.index,
                total: foreachContext.total,
                parent: foreachContext.parent,
              }
            : null,
          outputs: Object.fromEntries((dependencyResults || new Map()).entries()),
          pr: {
            number: prInfo.number,
            title: prInfo.title,
            author: prInfo.author,
            branch: prInfo.head,
            base: prInfo.base,
          },
          files: prInfo.files,
          env: getSafeEnvironmentVariables(),
        };
        const code = `
          const step = scope.step; const attempt = scope.attempt; const loop = scope.loop; const error = scope.error; const foreach = scope.foreach; const outputs = scope.outputs; const pr = scope.pr; const files = scope.files; const env = scope.env; const log = (...a)=>console.log('🔍 Debug:',...a);
          const __fn = () => {\n${expr}\n};
          const __res = __fn();
          return (typeof __res === 'string' && __res) ? __res : null;
        `;
        const exec = sandbox.compile(code);
        const res = exec({ scope }).run();
        if (debug) {
          log(`🔧 Debug: goto_js evaluated → ${this.redact(res)}`);
        }
        return typeof res === 'string' && res ? res : null;
      } catch (e) {
        if (debug) {
          log(`⚠️ Debug: goto_js evaluation failed: ${e instanceof Error ? e.message : String(e)}`);
        }
        return null;
      }
    };

    const getAllDepsFromConfig = (name: string): string[] => {
      const visited = new Set<string>();
      const acc: string[] = [];
      const dfs = (n: string) => {
        if (visited.has(n)) return;
        visited.add(n);
        const cfg = config?.checks?.[n];
        const deps = cfg?.depends_on || [];
        for (const d of deps) {
          acc.push(d);
          dfs(d);
        }
      };
      dfs(name);
      return Array.from(new Set(acc));
    };

    const executeNamedCheckInline = async (target: string): Promise<ReviewSummary> => {
      const targetCfg = config?.checks?.[target];
      if (!targetCfg) {
        throw new Error(`on_* referenced unknown check '${target}'`);
      }
      // Ensure all dependencies of target are available; execute missing ones in topological order
      // Use config graph (not only current dependencyGraph) so inline steps can bring their own deps
      const allTargetDeps = getAllDepsFromConfig(target);
      if (allTargetDeps.length > 0) {
        // Build subgraph mapping for ordered execution
        const subSet = new Set<string>([...allTargetDeps]);
        const subDeps: Record<string, string[]> = {};
        for (const id of subSet) {
          const cfg = config?.checks?.[id];
          subDeps[id] = (cfg?.depends_on || []).filter(d => subSet.has(d));
        }
        const subGraph = DependencyResolver.buildDependencyGraph(subDeps);
        for (const group of subGraph.executionOrder) {
          for (const depId of group.parallel) {
            // Skip if already have results
            if (resultsMap?.has(depId) || dependencyResults.has(depId)) continue;
            // Execute dependency inline (recursively ensures its deps are also present)
            await executeNamedCheckInline(depId);
          }
        }
      }
      const providerType = targetCfg.type || 'ai';
      const prov = this.providerRegistry.getProviderOrThrow(providerType);
      this.setProviderWebhookContext(prov);
      const provCfg: CheckProviderConfig = {
        type: providerType,
        prompt: targetCfg.prompt,
        exec: targetCfg.exec,
        focus: targetCfg.focus || this.mapCheckNameToFocus(target),
        schema: targetCfg.schema,
        group: targetCfg.group,
        checkName: target,
        eventContext: prInfo.eventContext,
        transform: targetCfg.transform,
        transform_js: targetCfg.transform_js,
        env: targetCfg.env,
        forEach: targetCfg.forEach,
        ai: {
          timeout: providerConfig.ai?.timeout || 600000,
          debug: !!debug,
          ...(targetCfg.ai || {}),
        },
      };
      // Build dependencyResults for target using already computed global results (after ensuring deps executed)
      const targetDeps = getAllDepsFromConfig(target);
      const depResults = new Map<string, ReviewSummary>();
      for (const depId of targetDeps) {
        // Prefer per-scope dependencyResults (e.g., forEach item context) over global results
        const res = dependencyResults.get(depId) || resultsMap?.get(depId);
        if (res) depResults.set(depId, res);
      }
      // Debug: log key dependent outputs for visibility
      try {
        // Try to log a small preview of dependent outputs if available
        const depPreview: Record<string, unknown> = {};
        for (const [k, v] of depResults.entries()) {
          const out = (v as any)?.output;
          if (out !== undefined) depPreview[k] = out;
        }
        if (debug) {
          log(`🔧 Debug: inline exec '${target}' deps output: ${JSON.stringify(depPreview)}`);
        }
      } catch {}

      if (debug) {
        const execStr = (provCfg as any).exec;
        if (execStr) log(`🔧 Debug: inline exec '${target}' command: ${execStr}`);
      }
      const r = await withActiveSpan(
        'visor.provider',
        { 'visor.check.id': target, 'visor.provider.type': provCfg.type || 'ai' },
        async () => {
          try {
            emitNdjsonFallback('visor.provider', {
              'visor.check.id': target,
              'visor.provider.type': provCfg.type || 'ai',
            });
          } catch {}
          return prov.execute(prInfo, provCfg, depResults, sessionInfo);
        }
      );
      // enrich with metadata similar to main flow
      const enrichedIssues = (r.issues || []).map(issue => ({
        ...issue,
        checkName: target,
        ruleId: `${target}/${issue.ruleId}`,
        group: targetCfg.group,
        schema: typeof targetCfg.schema === 'object' ? 'custom' : targetCfg.schema,
        template: targetCfg.template,
        timestamp: Date.now(),
      }));
      const enriched = { ...r, issues: enrichedIssues } as ReviewSummary;
      resultsMap?.set(target, enriched);
      if (debug) log(`🔧 Debug: inline executed '${target}', issues: ${enrichedIssues.length}`);
      return enriched;
    };

    // Begin attempts loop
    // We treat each retry/goto/run as consuming one loop budget entry
    while (true) {
      try {
        const res = await withActiveSpan(
          'visor.provider',
          {
            'visor.check.id': checkName,
            'visor.provider.type': providerConfig.type || 'ai',
          },
          async () => {
            try {
              emitNdjsonFallback('visor.provider', {
                'visor.check.id': checkName,
                'visor.provider.type': providerConfig.type || 'ai',
              });
            } catch {}
            return provider.execute(prInfo, providerConfig, dependencyResults, sessionInfo);
          }
        );
        // Success path
        // Treat result issues with severity error/critical as a soft-failure eligible for on_fail routing
        const hasSoftFailure = (res.issues || []).some(
          i => i.severity === 'error' || i.severity === 'critical'
        );
        if (hasSoftFailure && onFail) {
          if (debug)
            log(
              `🔧 Debug: Soft failure detected for '${checkName}' with ${(res.issues || []).length} issue(s)`
            );
          const lastError: any = {
            message: 'soft-failure: issues present',
            code: 'soft_failure',
            issues: res.issues,
          };
          const dynamicRun = await evalRunJs(onFail.run_js, lastError);
          let runList = [...(onFail.run || []), ...dynamicRun].filter(Boolean);
          runList = Array.from(new Set(runList));
          if (debug) log(`🔧 Debug: on_fail.run (soft) list = [${runList.join(', ')}]`);
          if (runList.length > 0) {
            loopCount++;
            if (loopCount > maxLoops) {
              throw new Error(
                `Routing loop budget exceeded (max_loops=${maxLoops}) during on_fail run`
              );
            }
            if (debug) log(`🔧 Debug: on_fail.run (soft) executing [${runList.join(', ')}]`);
            for (const stepId of runList) {
              await executeNamedCheckInline(stepId);
            }
          }
          let target = await evalGotoJs(onFail.goto_js, lastError);
          if (!target && onFail.goto) target = onFail.goto;
          if (debug) log(`🔧 Debug: on_fail.goto (soft) target = ${target}`);
          if (target) {
            if (!allAncestors.includes(target)) {
              if (debug)
                log(
                  `⚠️ Debug: on_fail.goto (soft) '${target}' is not an ancestor of '${checkName}' — skipping`
                );
            } else {
              loopCount++;
              if (loopCount > maxLoops) {
                throw new Error(
                  `Routing loop budget exceeded (max_loops=${maxLoops}) during on_fail goto`
                );
              }
              await executeNamedCheckInline(target);
            }
          }

          const retryMax = onFail.retry?.max ?? 0;
          const base = onFail.retry?.backoff?.delay_ms ?? 0;
          const mode = onFail.retry?.backoff?.mode ?? 'fixed';
          if (attempt <= retryMax) {
            loopCount++;
            if (loopCount > maxLoops) {
              throw new Error(`Routing loop budget exceeded (max_loops=${maxLoops}) during retry`);
            }
            const delay = base > 0 ? this.computeBackoffDelay(attempt, mode, base, seed) : 0;
            if (debug)
              log(
                `🔁 Debug: retrying '${checkName}' (soft) attempt ${attempt + 1}/${retryMax + 1} after ${delay}ms`
              );
            if (delay > 0) await this.sleep(delay);
            attempt++;
            continue; // loop
          }
          // No retry configured: return existing result
          return res;
        }
        let needRerun = false;
        if (onSuccess) {
          // Compute run list
          const dynamicRun = await evalRunJs(onSuccess.run_js);
          const runList = [...(onSuccess.run || []), ...dynamicRun].filter(Boolean);
          if (runList.length > 0) {
            loopCount++;
            if (loopCount > maxLoops) {
              throw new Error(
                `Routing loop budget exceeded (max_loops=${maxLoops}) during on_success run`
              );
            }
            for (const stepId of Array.from(new Set(runList))) {
              await executeNamedCheckInline(stepId);
            }
          }
          // Optional goto
          let target = await evalGotoJs(onSuccess.goto_js);
          if (!target && onSuccess.goto) target = onSuccess.goto;
          if (target) {
            if (!allAncestors.includes(target)) {
              if (debug)
                log(
                  `⚠️ Debug: on_success.goto '${target}' is not an ancestor of '${checkName}' — skipping`
                );
            } else {
              loopCount++;
              if (loopCount > maxLoops) {
                throw new Error(
                  `Routing loop budget exceeded (max_loops=${maxLoops}) during on_success goto`
                );
              }
              await executeNamedCheckInline(target);
              // After jumping back to an ancestor, re-run the current check to re-validate with new state
              needRerun = true;
            }
          }
        }
        if (needRerun) {
          if (debug) log(`🔄 Debug: Re-running '${checkName}' after on_success.goto`);
          attempt++;
          continue; // loop will execute the check again
        }
        return res;
      } catch (err) {
        // Failure path
        if (!onFail) {
          throw err; // no routing policy
        }

        const lastError = err instanceof Error ? err : new Error(String(err));

        // Dynamic compute run/goto
        const dynamicRun = await evalRunJs(onFail.run_js, lastError);
        let runList = [...(onFail.run || []), ...dynamicRun].filter(Boolean);
        // Dedup while preserving order
        runList = Array.from(new Set(runList));

        if (runList.length > 0) {
          loopCount++;
          if (loopCount > maxLoops) {
            throw new Error(
              `Routing loop budget exceeded (max_loops=${maxLoops}) during on_fail run`
            );
          }
          if (debug) log(`🔧 Debug: on_fail.run executing [${runList.join(', ')}]`);
          for (const stepId of runList) {
            await executeNamedCheckInline(stepId);
          }
        }

        let target = await evalGotoJs(onFail.goto_js, lastError);
        if (!target && onFail.goto) target = onFail.goto;
        if (target) {
          if (!allAncestors.includes(target)) {
            if (debug)
              log(
                `⚠️ Debug: on_fail.goto '${target}' is not an ancestor of '${checkName}' — skipping`
              );
          } else {
            loopCount++;
            if (loopCount > maxLoops) {
              throw new Error(
                `Routing loop budget exceeded (max_loops=${maxLoops}) during on_fail goto`
              );
            }
            await executeNamedCheckInline(target);
          }
        }

        // Retry if allowed
        const retryMax = onFail.retry?.max ?? 0;
        const base = onFail.retry?.backoff?.delay_ms ?? 0;
        const mode = onFail.retry?.backoff?.mode ?? 'fixed';
        if (attempt <= retryMax) {
          loopCount++;
          if (loopCount > maxLoops) {
            throw new Error(`Routing loop budget exceeded (max_loops=${maxLoops}) during retry`);
          }
          const delay = base > 0 ? this.computeBackoffDelay(attempt, mode, base, seed) : 0;
          if (debug)
            log(
              `🔁 Debug: retrying '${checkName}' attempt ${attempt + 1}/${retryMax + 1} after ${delay}ms`
            );
          if (delay > 0) await this.sleep(delay);
          attempt++;
          continue; // loop
        }

        // Exhausted retry budget; rethrow
        throw lastError;
      }
    }
  }

  /**
   * Set webhook context on a provider if it supports it
   */
  private setProviderWebhookContext(
    provider: import('./providers/check-provider.interface').CheckProvider
  ): void {
    if (this.webhookContext && provider.setWebhookContext) {
      provider.setWebhookContext(this.webhookContext.webhookData);
    }
  }

  /**
   * Filter checks based on tag filter configuration
   */
  private filterChecksByTags(
    checks: string[],
    config: import('./types/config').VisorConfig | undefined,
    tagFilter: import('./types/config').TagFilter | undefined
  ): string[] {
    const logFn = this.config?.output?.pr_comment ? console.error : console.log;

    return checks.filter(checkName => {
      const checkConfig = config?.checks?.[checkName];
      if (!checkConfig) {
        // If no config for this check, include it by default
        return true;
      }

      const checkTags = checkConfig.tags || [];

      // If check has tags but no tag filter is specified, exclude it
      if (checkTags.length > 0 && (!tagFilter || (!tagFilter.include && !tagFilter.exclude))) {
        logFn(`⏭️ Skipping check '${checkName}' - check has tags but no tag filter specified`);
        return false;
      }

      // If no tag filter is specified and check has no tags, include it
      if (!tagFilter || (!tagFilter.include && !tagFilter.exclude)) {
        return true;
      }

      // If check has no tags and a tag filter is specified, include it (untagged checks always run)
      if (checkTags.length === 0) {
        return true;
      }

      // Check exclude tags first (if any exclude tag matches, skip the check)
      if (tagFilter.exclude && tagFilter.exclude.length > 0) {
        const hasExcludedTag = tagFilter.exclude.some(tag => checkTags.includes(tag));
        if (hasExcludedTag) {
          logFn(`⏭️ Skipping check '${checkName}' - has excluded tag`);
          return false;
        }
      }

      // Check include tags (if specified, at least one must match)
      if (tagFilter.include && tagFilter.include.length > 0) {
        const hasIncludedTag = tagFilter.include.some(tag => checkTags.includes(tag));
        if (!hasIncludedTag) {
          logFn(`⏭️ Skipping check '${checkName}' - does not have required tags`);
          return false;
        }
      }

      return true;
    });
  }

  /**
   * Execute checks on the local repository
   */
  async executeChecks(options: CheckExecutionOptions): Promise<AnalysisResult> {
    const startTime = Date.now();
    const timestamp = new Date().toISOString();

    try {
      // Store webhook context if provided
      this.webhookContext = options.webhookContext;

      // Determine where to send log messages based on output format
      const logFn = (msg: string) => logger.info(msg);

      // Initialize GitHub checks if enabled
      if (options.githubChecks?.enabled && options.githubChecks.octokit) {
        await this.initializeGitHubChecks(options, logFn);
      }

      // Analyze the repository
      logFn('🔍 Analyzing local git repository...');
      const repositoryInfo = await this.gitAnalyzer.analyzeRepository();

      if (!repositoryInfo.isGitRepository) {
        // Complete GitHub checks with error if they were initialized
        if (this.checkRunMap) {
          await this.completeGitHubChecksWithError('Not a git repository or no changes found');
        }

        return this.createErrorResult(
          repositoryInfo,
          'Not a git repository or no changes found',
          startTime,
          timestamp,
          options.checks
        );
      }

      // Convert to PRInfo format for compatibility with existing reviewer
      const prInfo = this.gitAnalyzer.toPRInfo(repositoryInfo);

      // Apply tag filtering if specified
      const filteredChecks = this.filterChecksByTags(
        options.checks,
        options.config,
        options.tagFilter || options.config?.tag_filter
      );

      if (filteredChecks.length === 0) {
        logger.warn('⚠️ No checks match the tag filter criteria');
        // Complete GitHub checks with no checks message if they were initialized
        if (this.checkRunMap) {
          await this.completeGitHubChecksWithError('No checks match the tag filter criteria');
        }
        return this.createErrorResult(
          repositoryInfo,
          'No checks match the tag filter criteria',
          startTime,
          timestamp,
          options.checks
        );
      }

      // Update GitHub checks to in-progress status
      if (this.checkRunMap) {
        await this.updateGitHubChecksInProgress(options);
      }

      // Execute checks using the existing PRReviewer
      logFn(`🤖 Executing checks: ${filteredChecks.join(', ')}`);
      const reviewSummary = await this.executeReviewChecks(
        prInfo,
        filteredChecks,
        options.timeout,
        options.config,
        options.outputFormat,
        options.debug,
        options.maxParallelism,
        options.failFast
      );

      // Complete GitHub checks with results
      if (this.checkRunMap) {
        await this.completeGitHubChecksWithResults(reviewSummary, options, prInfo);
      }

      const executionTime = Date.now() - startTime;

      // Collect debug information when debug mode is enabled
      let debugInfo: import('./output-formatters').DebugInfo | undefined;
      if (options.debug && reviewSummary.debug) {
        debugInfo = {
          provider: reviewSummary.debug.provider,
          model: reviewSummary.debug.model,
          processingTime: reviewSummary.debug.processingTime,
          parallelExecution: options.checks.length > 1,
          checksExecuted: options.checks,
          totalApiCalls: reviewSummary.debug.totalApiCalls || options.checks.length,
          apiCallDetails: reviewSummary.debug.apiCallDetails,
        };
      }

      // Build execution statistics
      const executionStatistics = this.buildExecutionStatistics();

      return {
        repositoryInfo,
        reviewSummary,
        executionTime,
        timestamp,
        checksExecuted: filteredChecks,
        executionStatistics,
        debug: debugInfo,
      };
    } catch (error) {
      logger.error(
        'Error executing checks: ' + (error instanceof Error ? error.message : String(error))
      );

      // Complete GitHub checks with error if they were initialized
      if (this.checkRunMap) {
        const errorMessage = error instanceof Error ? error.message : 'Unknown error occurred';
        await this.completeGitHubChecksWithError(errorMessage);
      }

      const fallbackRepositoryInfo: GitRepositoryInfo = {
        title: 'Error during analysis',
        body: `Error: ${error instanceof Error ? error.message : 'Unknown error'}`,
        author: 'system',
        base: 'main',
        head: 'HEAD',
        files: [],
        totalAdditions: 0,
        totalDeletions: 0,
        isGitRepository: false,
        workingDirectory: options.workingDirectory || process.cwd(),
      };

      return this.createErrorResult(
        fallbackRepositoryInfo,
        error instanceof Error ? error.message : 'Unknown error occurred',
        startTime,
        timestamp,
        options.checks
      );
    }
  }

  /**
   * Execute tasks with controlled parallelism using a pool pattern
   */
  private async executeWithLimitedParallelism<T>(
    tasks: (() => Promise<T>)[],
    maxParallelism: number,
    failFast?: boolean
  ): Promise<PromiseSettledResult<T>[]> {
    if (maxParallelism <= 0) {
      throw new Error('Max parallelism must be greater than 0');
    }

    if (tasks.length === 0) {
      return [];
    }

    const results: PromiseSettledResult<T>[] = new Array(tasks.length);
    let currentIndex = 0;
    let shouldStop = false;

    // Worker function that processes tasks
    const worker = async (): Promise<void> => {
      while (currentIndex < tasks.length && !shouldStop) {
        const taskIndex = currentIndex++;
        if (taskIndex >= tasks.length) break;

        try {
          const result = await tasks[taskIndex]();
          results[taskIndex] = { status: 'fulfilled', value: result };

          // Check if we should stop due to fail-fast
          if (failFast && this.shouldFailFast(result)) {
            shouldStop = true;
            break;
          }
        } catch (error) {
          results[taskIndex] = { status: 'rejected', reason: error };

          // If fail-fast is enabled and we have an error, stop execution
          if (failFast) {
            shouldStop = true;
            break;
          }
        }
      }
    };

    // Create workers up to the parallelism limit
    const workers: Promise<void>[] = [];
    const workerCount = Math.min(maxParallelism, tasks.length);

    for (let i = 0; i < workerCount; i++) {
      workers.push(worker());
    }

    // Wait for all workers to complete
    await Promise.all(workers);

    return results;
  }

  /**
   * Execute review checks using parallel execution for multiple AI checks
   */
  private async executeReviewChecks(
    prInfo: PRInfo,
    checks: string[],
    timeout?: number,
    config?: import('./types/config').VisorConfig,
    outputFormat?: string,
    debug?: boolean,
    maxParallelism?: number,
    failFast?: boolean
  ): Promise<ReviewSummary> {
    // Store config for use in filtering
    this.config = config;

    // Determine where to send log messages based on output format
    // Use debug logger for internal engine messages; important notices use logger.warn/info directly.
    const logFn = (msg: string) => logger.debug(msg);

    // Only output debug messages if debug mode is enabled
    if (debug) {
      logFn(`🔧 Debug: executeReviewChecks called with checks: ${JSON.stringify(checks)}`);
      logFn(`🔧 Debug: Config available: ${!!config}, Config has checks: ${!!config?.checks}`);
    }

    // Filter checks based on current event type to prevent execution of checks that shouldn't run
    const filteredChecks = this.filterChecksByEvent(checks, config, prInfo, logFn, debug);
    if (filteredChecks.length !== checks.length && debug) {
      logFn(
        `🔧 Debug: Event filtering reduced checks from ${checks.length} to ${filteredChecks.length}: ${JSON.stringify(filteredChecks)}`
      );
    }

    // Use filtered checks for execution
    checks = filteredChecks;

    // If we have a config with individual check definitions, prefer dependency-aware execution
    // even for a single check, so provider types other than 'ai' work consistently.
    const allConfigured = config?.checks ? checks.every(name => !!config.checks[name]) : false;
    if (allConfigured) {
      if (debug) {
        logFn(
          `🔧 Debug: Using dependency-aware execution for ${checks.length} configured check(s)`
        );
      }
      return await this.executeDependencyAwareChecks(
        prInfo,
        checks,
        timeout,
        config,
        logFn,
        debug,
        maxParallelism,
        failFast
      );
    }

    // Single check execution (existing logic)
    if (checks.length === 1) {
      if (debug) {
        logFn(`🔧 Debug: Using single check execution for: ${checks[0]}`);
      }

      // If we have a config definition for this check, use it
      if (config?.checks?.[checks[0]]) {
        return await this.executeSingleConfiguredCheck(prInfo, checks[0], timeout, config, logFn);
      }

      // Try provider system for single checks
      if (this.providerRegistry.hasProvider(checks[0])) {
        const provider = this.providerRegistry.getProviderOrThrow(checks[0]);
        this.setProviderWebhookContext(provider);
        const providerConfig: CheckProviderConfig = {
          type: checks[0],
          prompt: 'all',
          eventContext: prInfo.eventContext, // Pass event context for templates
          ai: timeout ? { timeout } : undefined,
        };
        const result = await withActiveSpan(
          'visor.provider',
          { 'visor.check.id': checks[0], 'visor.provider.type': providerConfig.type },
          async () => {
            try {
              emitNdjsonFallback('visor.provider', {
                'visor.check.id': checks[0],
                'visor.provider.type': providerConfig.type,
              });
            } catch {}
            return provider.execute(prInfo, providerConfig);
          }
        );

        // Prefix issues with check name for consistent grouping
        const prefixedIssues = (result.issues || []).map(issue => ({
          ...issue,
          ruleId: `${checks[0]}/${issue.ruleId}`,
        }));

        return {
          ...result,
          issues: prefixedIssues,
        };
      }
    }

    // Check if 'ai' provider is available for focus-based checks (legacy support)
    if (this.providerRegistry.hasProvider('ai')) {
      if (debug) {
        logFn(`🔧 Debug: Using AI provider with focus mapping`);
      }
      const provider = this.providerRegistry.getProviderOrThrow('ai');
      this.setProviderWebhookContext(provider);

      let focus = 'all';
      let checkName = 'all';
      if (checks.length === 1) {
        checkName = checks[0];
        if (checks[0] === 'security' || checks[0] === 'performance' || checks[0] === 'style') {
          focus = checks[0];
        }
      } else {
        // For multiple checks, combine them into 'all' focus
        focus = 'all';
      }

      const providerConfig: CheckProviderConfig = {
        type: 'ai',
        prompt: focus,
        focus: focus,
        eventContext: prInfo.eventContext, // Pass event context for templates
        ai: timeout ? { timeout } : undefined,
        // Inherit global AI provider and model settings if config is available
        ai_provider: config?.ai_provider,
        ai_model: config?.ai_model,
      };

      const result = await withActiveSpan(
        'visor.provider',
        { 'visor.check.id': checkName, 'visor.provider.type': 'ai' },
        async () => {
          try {
            emitNdjsonFallback('visor.provider', {
              'visor.check.id': checkName,
              'visor.provider.type': 'ai',
            });
          } catch {}
          return provider.execute(prInfo, providerConfig);
        }
      );

      // Prefix issues with check name for consistent grouping
      const prefixedIssues = (result.issues || []).map(issue => ({
        ...issue,
        ruleId: `${checkName}/${issue.ruleId}`,
      }));

      return {
        ...result,
        issues: prefixedIssues,
      };
    }

    // Fallback to existing PRReviewer for backward compatibility
    if (debug) {
      logFn(`🔧 Debug: Using legacy PRReviewer fallback`);
    }
    const focusMap: Record<string, ReviewOptions['focus']> = {
      security: 'security',
      performance: 'performance',
      style: 'style',
      all: 'all',
      architecture: 'all',
    };

    let focus: ReviewOptions['focus'] = 'all';
    if (checks.length === 1 && focusMap[checks[0]]) {
      focus = focusMap[checks[0]];
    }

    return await this.reviewer.reviewPR('local', 'repository', 0, prInfo, {
      focus,
      format: 'table',
    });
  }

  /**
   * Execute review checks and return grouped results with statistics for new architecture
   */
  public async executeGroupedChecks(
    prInfo: PRInfo,
    checks: string[],
    timeout?: number,
    config?: import('./types/config').VisorConfig,
    outputFormat?: string,
    debug?: boolean,
    maxParallelism?: number,
    failFast?: boolean,
    tagFilter?: import('./types/config').TagFilter
  ): Promise<ExecutionResult> {
    // Determine where to send log messages based on output format
    const logFn =
      outputFormat === 'json' || outputFormat === 'sarif'
        ? debug
          ? console.error
          : () => {}
        : console.log;

    // Only output debug messages if debug mode is enabled
    if (debug) {
      logger.debug(`🔧 Debug: executeGroupedChecks called with checks: ${JSON.stringify(checks)}`);
      logger.debug(
        `🔧 Debug: Config available: ${!!config}, Config has checks: ${!!config?.checks}`
      );
    }

    // Filter checks based on current event type to prevent execution of checks that shouldn't run
    const filteredChecks = this.filterChecksByEvent(checks, config, prInfo, logFn, debug);
    if (filteredChecks.length !== checks.length && debug) {
      logger.debug(
        `🔧 Debug: Event filtering reduced checks from ${checks.length} to ${filteredChecks.length}: ${JSON.stringify(filteredChecks)}`
      );
    }

    // Apply tag filtering if specified
    const tagFilteredChecks = this.filterChecksByTags(
      filteredChecks,
      config,
      tagFilter || config?.tag_filter
    );

    if (tagFilteredChecks.length !== filteredChecks.length && debug) {
      logger.debug(
        `🔧 Debug: Tag filtering reduced checks from ${filteredChecks.length} to ${tagFilteredChecks.length}: ${JSON.stringify(tagFilteredChecks)}`
      );
    }

    // Use filtered checks for execution
    checks = tagFilteredChecks;

    // Check if we have any checks left after filtering
    if (checks.length === 0) {
      logger.warn('⚠️ No checks remain after tag filtering');
      return {
        results: {},
        statistics: this.buildExecutionStatistics(),
      };
    }

    if (!config?.checks) {
      throw new Error('Config with check definitions required for grouped execution');
    }

    // If we have a config with individual check definitions, use dependency-aware execution
    const hasDependencies = checks.some(checkName => {
      const checkConfig = config.checks[checkName];
      return checkConfig?.depends_on && checkConfig.depends_on.length > 0;
    });

    if (checks.length > 1 || hasDependencies) {
      if (debug) {
        logger.debug(
          `🔧 Debug: Using grouped dependency-aware execution for ${checks.length} checks (has dependencies: ${hasDependencies})`
        );
      }
      return await this.executeGroupedDependencyAwareChecks(
        prInfo,
        checks,
        timeout,
        config,
        logFn,
        debug,
        maxParallelism,
        failFast
      );
    }

    // Single check execution
    if (checks.length === 1) {
      if (debug) {
        logger.debug(`🔧 Debug: Using grouped single check execution for: ${checks[0]}`);
      }
      const checkResult = await this.executeSingleGroupedCheck(
        prInfo,
        checks[0],
        timeout,
        config,
        logFn,
        debug
      );

      const groupedResults: GroupedCheckResults = {};
      groupedResults[checkResult.group] = [checkResult];
      return {
        results: groupedResults,
        statistics: this.buildExecutionStatistics(),
      };
    }

    // No checks to execute
    return {
      results: {},
      statistics: this.buildExecutionStatistics(),
    };
  }

  /**
   * Execute single check and return grouped result
   */
  private async executeSingleGroupedCheck(
    prInfo: PRInfo,
    checkName: string,
    timeout?: number,
    config?: import('./types/config').VisorConfig,
    logFn?: (message: string) => void,
    debug?: boolean
  ): Promise<CheckResult> {
    if (!config?.checks?.[checkName]) {
      throw new Error(`No configuration found for check: ${checkName}`);
    }

    const checkConfig = config.checks[checkName];
    const providerType = checkConfig.type || 'ai';
    const provider = this.providerRegistry.getProviderOrThrow(providerType);
    this.setProviderWebhookContext(provider);

    const providerConfig: CheckProviderConfig = {
      type: providerType,
      prompt: checkConfig.prompt,
      focus: checkConfig.focus || this.mapCheckNameToFocus(checkName),
      schema: checkConfig.schema,
      group: checkConfig.group,
      eventContext: prInfo.eventContext, // Pass event context for templates
      ai: {
        timeout: timeout || 600000,
        debug: debug,
        ...(checkConfig.ai || {}),
      },
      ai_provider: checkConfig.ai_provider || config.ai_provider,
      ai_model: checkConfig.ai_model || config.ai_model,
      // Pass claude_code config if present
      claude_code: checkConfig.claude_code,
      // Pass any provider-specific config
      ...checkConfig,
    };
    providerConfig.forEach = checkConfig.forEach;

    const result = await withActiveSpan(
      'visor.provider',
      { 'visor.check.id': checkName, 'visor.provider.type': providerType },
      async () => {
        try {
          emitNdjsonFallback('visor.provider', {
            'visor.check.id': checkName,
            'visor.provider.type': providerType,
          });
        } catch {}
        return provider.execute(prInfo, providerConfig);
      }
    );

    // Validate forEach output (skip if there are already errors from transform_js or other sources)
    if (checkConfig.forEach && (!result.issues || result.issues.length === 0)) {
      const reviewSummaryWithOutput = result as ReviewSummary & { output?: unknown };
      const validation = this.validateAndNormalizeForEachOutput(
        checkName,
        reviewSummaryWithOutput.output,
        checkConfig.group
      );

      if (!validation.isValid) {
        return validation.error;
      }
    }

    // Evaluate fail_if conditions
    if (config && (config.fail_if || checkConfig.fail_if)) {
      const failureResults = await this.evaluateFailureConditions(checkName, result, config);

      // Add failure condition issues to the result
      if (failureResults.length > 0) {
        const failureIssues = failureResults
          .filter(f => f.failed)
          .map(f => ({
            file: 'system',
            line: 0,
            ruleId: f.conditionName,
            message: f.message || `Failure condition met: ${f.expression}`,
            severity: (f.severity || 'error') as 'info' | 'warning' | 'error' | 'critical',
            category: 'logic' as const,
          }));

        result.issues = [...(result.issues || []), ...failureIssues];
      }
    }

    // Render the check content using the appropriate template
    const content = await this.renderCheckContent(checkName, result, checkConfig, prInfo);

    return {
      checkName,
      content,
      group: checkConfig.group || 'default',
      debug: result.debug,
      issues: result.issues, // Include structured issues
    };
  }

  /**
   * Validate and normalize forEach output
   * Returns normalized array or throws validation error result
   */
  private validateAndNormalizeForEachOutput(
    checkName: string,
    output: unknown,
    checkGroup?: string
  ):
    | {
        isValid: true;
        normalizedOutput: unknown[];
      }
    | {
        isValid: false;
        error: {
          checkName: string;
          content: string;
          group: string;
          issues: Array<{
            file: string;
            line: number;
            ruleId: string;
            message: string;
            severity: 'error';
            category: 'logic';
          }>;
        };
      } {
    if (output === undefined) {
      logger.error(`✗ forEach check "${checkName}" produced undefined output`);
      return {
        isValid: false,
        error: {
          checkName,
          content: '',
          group: checkGroup || 'default',
          issues: [
            {
              file: 'system',
              line: 0,
              ruleId: 'forEach/undefined_output',
              message: `forEach check "${checkName}" produced undefined output. Verify your command outputs valid data and your transform_js returns a value.`,
              severity: 'error',
              category: 'logic',
            },
          ],
        },
      };
    }

    // Normalize output to array
    let normalizedOutput: unknown[];

    if (Array.isArray(output)) {
      normalizedOutput = output;
    } else if (typeof output === 'string') {
      try {
        const parsed = JSON.parse(output);
        normalizedOutput = Array.isArray(parsed) ? parsed : [parsed];
      } catch {
        normalizedOutput = [output];
      }
    } else if (output === null) {
      normalizedOutput = [];
    } else {
      normalizedOutput = [output];
    }

    // Log the result (empty arrays are valid, just result in 0 iterations)
    logger.info(`  Found ${normalizedOutput.length} items for forEach iteration`);
    return {
      isValid: true,
      normalizedOutput,
    };
  }

  /**
   * Execute multiple checks with dependency awareness - return grouped results with statistics
   */
  private async executeGroupedDependencyAwareChecks(
    prInfo: PRInfo,
    checks: string[],
    timeout?: number,
    config?: import('./types/config').VisorConfig,
    logFn?: (message: string) => void,
    debug?: boolean,
    maxParallelism?: number,
    failFast?: boolean
  ): Promise<ExecutionResult> {
    // Use the existing dependency-aware execution logic
    const reviewSummary = await this.executeDependencyAwareChecks(
      prInfo,
      checks,
      timeout,
      config,
      logFn,
      debug,
      maxParallelism,
      failFast
    );

    // Build execution statistics
    const executionStatistics = this.buildExecutionStatistics();

    // Convert the flat ReviewSummary to grouped CheckResults
    const groupedResults = await this.convertReviewSummaryToGroupedResults(
      reviewSummary,
      checks,
      config,
      prInfo
    );

    return {
      results: groupedResults,
      statistics: executionStatistics,
    };
  }

  /**
   * Convert ReviewSummary to GroupedCheckResults
   */
  private async convertReviewSummaryToGroupedResults(
    reviewSummary: ReviewSummary,
    checks: string[],
    config?: import('./types/config').VisorConfig,
    prInfo?: PRInfo
  ): Promise<GroupedCheckResults> {
    const groupedResults: GroupedCheckResults = {};
    const contentMap = (
      reviewSummary as ReviewSummary & {
        __contents?: Record<string, string | undefined>;
      }
    ).__contents;

    // Process each check individually
    for (const checkName of checks) {
      const checkConfig = config?.checks?.[checkName];
      if (!checkConfig) continue;

      // Extract issues for this check
      const checkIssues = (reviewSummary.issues || []).filter(
        issue => issue.checkName === checkName
      );

      // Create a mini ReviewSummary for this check
      const checkSummary: ReviewSummary = {
        issues: checkIssues,
        debug: reviewSummary.debug,
      };

      if (contentMap?.[checkName]) {
        const summaryWithContent = checkSummary as ReviewSummary & { content?: string };
        summaryWithContent.content = contentMap[checkName];
      }

      // Render content for this check
      const content = await this.renderCheckContent(checkName, checkSummary, checkConfig, prInfo);

      const checkResult: CheckResult = {
        checkName,
        content,
        group: checkConfig.group || 'default',
        debug: reviewSummary.debug,
        issues: checkIssues, // Include structured issues
      };

      // Add to appropriate group
      const group = checkResult.group;
      if (!groupedResults[group]) {
        groupedResults[group] = [];
      }
      groupedResults[group].push(checkResult);
    }

    return groupedResults;
  }

  /**
   * Validates that a file path is safe and within the project directory
   * Prevents path traversal attacks by:
   * - Blocking absolute paths
   * - Blocking paths with ".." segments
   * - Ensuring resolved path is within project directory
   * - Blocking special characters and null bytes
   * - Enforcing .liquid file extension
   */
  private async validateTemplatePath(templatePath: string): Promise<string> {
    const path = await import('path');

    // Validate input
    if (!templatePath || typeof templatePath !== 'string' || templatePath.trim() === '') {
      throw new Error('Template path must be a non-empty string');
    }

    // Block null bytes and other dangerous characters
    if (templatePath.includes('\0') || templatePath.includes('\x00')) {
      throw new Error('Template path contains invalid characters');
    }

    // Enforce .liquid file extension
    if (!templatePath.endsWith('.liquid')) {
      throw new Error('Template file must have .liquid extension');
    }

    // Block absolute paths
    if (path.isAbsolute(templatePath)) {
      throw new Error('Template path must be relative to project directory');
    }

    // Block paths with ".." segments
    if (templatePath.includes('..')) {
      throw new Error('Template path cannot contain ".." segments');
    }

    // Block paths starting with ~ (home directory)
    if (templatePath.startsWith('~')) {
      throw new Error('Template path cannot reference home directory');
    }

    // Get the project root directory from git analyzer
    const repositoryInfo = await this.gitAnalyzer.analyzeRepository();
    const projectRoot = repositoryInfo.workingDirectory;

    // Validate project root
    if (!projectRoot || typeof projectRoot !== 'string') {
      throw new Error('Unable to determine project root directory');
    }

    // Resolve the template path relative to project root
    const resolvedPath = path.resolve(projectRoot, templatePath);
    const resolvedProjectRoot = path.resolve(projectRoot);

    // Validate resolved paths
    if (
      !resolvedPath ||
      !resolvedProjectRoot ||
      resolvedPath === '' ||
      resolvedProjectRoot === ''
    ) {
      throw new Error(
        `Unable to resolve template path: projectRoot="${projectRoot}", templatePath="${templatePath}", resolvedPath="${resolvedPath}", resolvedProjectRoot="${resolvedProjectRoot}"`
      );
    }

    // Ensure the resolved path is still within the project directory
    if (
      !resolvedPath.startsWith(resolvedProjectRoot + path.sep) &&
      resolvedPath !== resolvedProjectRoot
    ) {
      throw new Error('Template path escapes project directory');
    }

    return resolvedPath;
  }

  /**
   * Evaluate `if` condition for a check
   * @param checkName Name of the check
   * @param condition The condition string to evaluate
   * @param prInfo PR information
   * @param results Current check results
   * @param debug Whether debug mode is enabled
   * @returns true if the check should run, false if it should be skipped
   */
  private async evaluateCheckCondition(
    checkName: string,
    condition: string,
    prInfo: PRInfo,
    results: Map<string, ReviewSummary>,
    debug?: boolean
  ): Promise<boolean> {
    const shouldRun = await this.failureEvaluator.evaluateIfCondition(checkName, condition, {
      branch: prInfo.head,
      baseBranch: prInfo.base,
      filesChanged: prInfo.files.map(f => f.filename),
      event: 'issue_comment',
      environment: getSafeEnvironmentVariables(),
      previousResults: results,
    });

    if (!shouldRun && debug) {
      logger.debug(`🔧 Debug: Skipping check '${checkName}' - if condition evaluated to false`);
    }

    return shouldRun;
  }

  /**
   * Render check content using the appropriate template
   */
  private async renderCheckContent(
    checkName: string,
    reviewSummary: ReviewSummary,
    checkConfig: CheckConfig,
    _prInfo?: PRInfo
  ): Promise<string> {
    const directContent = (reviewSummary as ReviewSummary & { content?: string }).content;
    if (typeof directContent === 'string' && directContent.trim()) {
      return directContent.trim();
    }

    // Import the liquid template system
    const { createExtendedLiquid } = await import('./liquid-extensions');
    const fs = await import('fs/promises');
    const path = await import('path');

    const liquid = createExtendedLiquid({
      trimTagLeft: false,
      trimTagRight: false,
      trimOutputLeft: false,
      trimOutputRight: false,
      greedy: false,
    });

    // Determine template to use
    // If schema is an object (inline JSON schema), use 'plain' rendering
    // If schema is a file path (legitimate path with / and ends with .json), treat as plain (schema file reference)
    let schemaName: string;
    if (typeof checkConfig.schema === 'object') {
      schemaName = 'plain';
    } else if (
      typeof checkConfig.schema === 'string' &&
      checkConfig.schema.includes('/') &&
      checkConfig.schema.endsWith('.json') &&
      !checkConfig.schema.includes('..') // Reject paths containing .. (parent directory)
    ) {
      // Schema is a file path reference - use plain rendering
      // The schema file will be handled by the AI provider when making the request
      schemaName = 'plain';
    } else {
      schemaName = checkConfig.schema || 'plain';
    }

    let templateContent: string;

    if (checkConfig.template) {
      // Custom template
      if (checkConfig.template.content) {
        templateContent = checkConfig.template.content;
      } else if (checkConfig.template.file) {
        // Validate the template file path to prevent path traversal attacks
        const validatedPath = await this.validateTemplatePath(checkConfig.template.file);
        templateContent = await fs.readFile(validatedPath, 'utf-8');
      } else {
        throw new Error('Custom template must specify either "file" or "content"');
      }
    } else if (schemaName === 'plain') {
      // Plain schema - return raw content directly
      return reviewSummary.issues?.[0]?.message || '';
    } else {
      // Use built-in schema template
      const sanitizedSchema = schemaName.replace(/[^a-zA-Z0-9-]/g, '');
      if (!sanitizedSchema) {
        throw new Error('Invalid schema name');
      }
      const templatePath = path.join(__dirname, `../output/${sanitizedSchema}/template.liquid`);
      templateContent = await fs.readFile(templatePath, 'utf-8');
    }

    // Prepare template data
    const templateData = {
      issues: reviewSummary.issues || [],
      checkName: checkName,
    };

    const rendered = await liquid.parseAndRender(templateContent, templateData);
    try {
      const { emitMermaidFromMarkdown } = await import('./utils/mermaid-telemetry');
      emitMermaidFromMarkdown(checkName, rendered, 'content');
    } catch {}
    return rendered.trim();
  }

  /**
   * Execute multiple checks with dependency awareness - intelligently parallel and sequential
   */
  private async executeDependencyAwareChecks(
    prInfo: PRInfo,
    checks: string[],
    timeout?: number,
    config?: import('./types/config').VisorConfig,
    logFn?: (message: string) => void,
    debug?: boolean,
    maxParallelism?: number,
    failFast?: boolean
  ): Promise<ReviewSummary> {
    const log = logFn || console.error;

    if (debug) {
      log(`🔧 Debug: Starting dependency-aware execution of ${checks.length} checks`);
    }

    if (!config?.checks) {
      throw new Error('Config with check definitions required for dependency-aware execution');
    }

    // Determine effective max parallelism (CLI > config > default)
    const effectiveMaxParallelism = maxParallelism ?? config.max_parallelism ?? 3;
    // Determine effective fail-fast setting (CLI > config > default)
    const effectiveFailFast = failFast ?? config.fail_fast ?? false;

    if (debug) {
      log(`🔧 Debug: Using max parallelism: ${effectiveMaxParallelism}`);
      log(`🔧 Debug: Using fail-fast: ${effectiveFailFast}`);
    }

    // Build dependency graph and check for session reuse requirements
    const dependencies: Record<string, string[]> = {};
    const sessionReuseChecks = new Set<string>();
    const sessionProviders = new Map<string, string>(); // checkName -> parent session provider

    for (const checkName of checks) {
      const checkConfig = config.checks[checkName];
      if (checkConfig) {
        dependencies[checkName] = checkConfig.depends_on || [];

        // Track checks that need session reuse
        if (checkConfig.reuse_ai_session) {
          sessionReuseChecks.add(checkName);

          // Determine the session provider check name
          if (typeof checkConfig.reuse_ai_session === 'string') {
            // Explicit check name provided
            sessionProviders.set(checkName, checkConfig.reuse_ai_session);
          } else if (checkConfig.reuse_ai_session === true) {
            // Use first dependency as fallback
            if (checkConfig.depends_on && checkConfig.depends_on.length > 0) {
              sessionProviders.set(checkName, checkConfig.depends_on[0]);
            }
          }
        }
      } else {
        dependencies[checkName] = [];
      }
    }

    if (sessionReuseChecks.size > 0 && debug) {
      log(
        `🔄 Debug: Found ${sessionReuseChecks.size} checks requiring session reuse: ${Array.from(sessionReuseChecks).join(', ')}`
      );
    }

    // Validate dependencies for the initially requested checks first
    const validation = DependencyResolver.validateDependencies(checks, dependencies);
    if (!validation.valid) {
      return {
        issues: [
          {
            severity: 'error' as const,
            message: `Dependency validation failed: ${validation.errors.join(', ')}`,
            file: '',
            line: 0,
            ruleId: 'dependency-validation-error',
            category: 'logic' as const,
          },
        ],
      };
    }

    // Expand requested checks with transitive dependencies present in config for execution
    const expandWithTransitives = (rootChecks: string[]): string[] => {
      if (!config?.checks) return rootChecks;
      const set = new Set<string>(rootChecks);
      const visit = (name: string) => {
        const cfg = config.checks[name];
        if (!cfg || !cfg.depends_on) return;
        for (const dep of cfg.depends_on) {
          if (!set.has(dep)) {
            set.add(dep);
            visit(dep);
          }
        }
      };
      for (const c of rootChecks) visit(c);
      return Array.from(set);
    };

    checks = expandWithTransitives(checks);

    // Rebuild dependencies map for the expanded set
    for (const checkName of checks) {
      const checkConfig = config.checks[checkName];
      dependencies[checkName] = checkConfig?.depends_on || [];
    }

    // Build dependency graph
    const dependencyGraph = DependencyResolver.buildDependencyGraph(dependencies);

    if (dependencyGraph.hasCycles) {
      return {
        issues: [
          {
            severity: 'error' as const,
            message: `Circular dependencies detected: ${dependencyGraph.cycleNodes?.join(' -> ')}`,
            file: '',
            line: 0,
            ruleId: 'circular-dependency-error',
            category: 'logic' as const,
          },
        ],
      };
    }

    // Log execution plan
    const stats = DependencyResolver.getExecutionStats(dependencyGraph);
    if (debug) {
      log(
        `🔧 Debug: Execution plan - ${stats.totalChecks} checks in ${stats.parallelLevels} levels, max parallelism: ${stats.maxParallelism}`
      );
    }

    // Track which checks emitted forEach item spans to avoid duplicate fallback emission
    const emittedForEachSpans = new Set<string>(); // explicit during execution

    // Execute checks level by level
    const results = new Map<string, ReviewSummary>();
    const sessionRegistry = require('./session-registry').SessionRegistry.getInstance();
    // Note: We'll get the provider dynamically per check, not a single one for all
    const sessionIds = new Map<string, string>(); // checkName -> sessionId
    let shouldStopExecution = false;
    let completedChecksCount = 0;
    const totalChecksCount = stats.totalChecks;

    // Initialize execution statistics for all checks
    for (const checkName of checks) {
      this.initializeCheckStats(checkName);
    }

    for (
      let levelIndex = 0;
      levelIndex < dependencyGraph.executionOrder.length && !shouldStopExecution;
      levelIndex++
    ) {
      const executionGroup = dependencyGraph.executionOrder[levelIndex];

      // Check if any checks in this level require session reuse - if so, force sequential execution
      const checksInLevel = executionGroup.parallel;
      const hasSessionReuseInLevel = checksInLevel.some(checkName =>
        sessionReuseChecks.has(checkName)
      );

      let actualParallelism = Math.min(effectiveMaxParallelism, executionGroup.parallel.length);
      if (hasSessionReuseInLevel) {
        // Force sequential execution when session reuse is involved
        actualParallelism = 1;
        if (debug) {
          log(
            `🔄 Debug: Level ${executionGroup.level} contains session reuse checks - forcing sequential execution (parallelism: 1)`
          );
        }
      }

      if (debug) {
        log(
          `🔧 Debug: Executing level ${executionGroup.level} with ${executionGroup.parallel.length} checks (parallelism: ${actualParallelism})`
        );
      }

      // Create task functions for checks in this level (telemetry wrapped)
      const levelTaskFunctions = executionGroup.parallel.map(
        checkName => async () =>
          withActiveSpan(
            'visor.check',
            { 'visor.check.id': checkName, 'visor.execution.level': executionGroup.level },
            async () => {
              const checkConfig = config.checks[checkName];
              if (!checkConfig) {
                return {
                  checkName,
                  error: `No configuration found for check: ${checkName}`,
                  result: null,
                };
              }

              const checkStartTime = Date.now();
              completedChecksCount++;
              logger.step(
                `Running check: ${checkName} [${completedChecksCount}/${totalChecksCount}]`
              );
              addEvent('check.started', { check: checkName });
              // NDJSON fallback: defer writing the combined check span until completion

              try {
                if (debug) {
                  log(`🔧 Debug: Starting check: ${checkName} at level ${executionGroup.level}`);
                }

                // Get the appropriate provider for this check type
                const providerType = checkConfig.type || 'ai';
                const provider = this.providerRegistry.getProviderOrThrow(providerType);
                if (debug) {
                  log(`🔧 Debug: Provider for '${checkName}' is '${providerType}'`);
                }
                this.setProviderWebhookContext(provider);

                // Create provider config for this specific check
                const extendedCheckConfig = checkConfig as CheckConfig & {
                  level?: string;
                  message?: string;
                };

                const providerConfig: CheckProviderConfig = {
                  type: providerType,
                  prompt: checkConfig.prompt,
                  exec: checkConfig.exec,
                  focus: checkConfig.focus || this.mapCheckNameToFocus(checkName),
                  schema: checkConfig.schema,
                  group: checkConfig.group,
                  checkName: checkName, // Add checkName for sessionID
                  eventContext: prInfo.eventContext, // Pass event context for templates
                  transform: checkConfig.transform,
                  transform_js: checkConfig.transform_js,
                  // Important: pass through provider-level timeout from check config
                  // (e.g., command/http_client providers expect seconds/ms here)
                  timeout: checkConfig.timeout,
                  level: extendedCheckConfig.level,
                  message: extendedCheckConfig.message,
                  env: checkConfig.env,
                  forEach: checkConfig.forEach,
                  ai: {
                    timeout: timeout || 600000,
                    debug: debug,
                    ...(checkConfig.ai || {}),
                  },
                };

                // Pass results from ALL transitive dependencies (not just direct ones)
                // This ensures the "outputs" variable has access to all ancestor check results
                const dependencyResults = new Map<string, ReviewSummary>();
                let isForEachDependent = false;
                let forEachItems: unknown[] = [];
                let forEachParentName: string | undefined;
                const forEachParents: string[] = []; // Track ALL forEach parents

                // Get all transitive dependencies (ancestors) for this check
                const allDependencies = DependencyResolver.getAllDependencies(
                  checkName,
                  dependencyGraph.nodes
                );

                // Include results from ALL dependencies (direct and transitive)
                for (const depId of allDependencies) {
                  if (results.has(depId)) {
                    const depResult = results.get(depId)!;
                    dependencyResults.set(depId, depResult);
                  }
                }

                // If any direct dependency failed or was skipped, skip this check
                const directDeps = checkConfig.depends_on || [];
                const failedDeps: string[] = [];
                for (const depId of directDeps) {
                  const depRes = results.get(depId);
                  if (!depRes) continue;

                  // Check if dependency was skipped
                  const wasSkipped = (depRes.issues || []).some(issue => {
                    const id = issue.ruleId || '';
                    return id.endsWith('/__skipped');
                  });

                  // Treat these as fatal in direct dependencies:
                  //  - command provider execution/transform failures
                  //  - forEach validation/iteration errors
                  //  - fail_if conditions (global or check-specific)
                  let hasFatalFailure = (depRes.issues || []).some(issue => {
                    const id = issue.ruleId || '';
                    return (
                      id === 'command/execution_error' ||
                      id.endsWith('/command/execution_error') ||
                      id === 'command/timeout' ||
                      id.endsWith('/command/timeout') ||
                      id === 'command/transform_js_error' ||
                      id.endsWith('/command/transform_js_error') ||
                      id === 'command/transform_error' ||
                      id.endsWith('/command/transform_error') ||
                      id.endsWith('/forEach/iteration_error') ||
                      id === 'forEach/undefined_output' ||
                      id.endsWith('/forEach/undefined_output') ||
                      id.endsWith('_fail_if') ||
                      id.endsWith('/global_fail_if')
                    );
                  });

                  // As a fallback, evaluate fail_if on the dependency result now (in case the provider path didn't add issues yet)
                  if (
                    !hasFatalFailure &&
                    config &&
                    (config.fail_if || config.checks[depId]?.fail_if)
                  ) {
                    const failIfResults = await this.evaluateFailureConditions(
                      depId,
                      depRes,
                      config
                    );
                    hasFatalFailure = failIfResults.some(r => r.failed);
                  }

                  if (debug) {
                    log(
                      `🔧 Debug: gating check '${checkName}' against dep '${depId}': wasSkipped=${wasSkipped} hasFatalFailure=${hasFatalFailure}`
                    );
                  }
                  if (wasSkipped || hasFatalFailure) failedDeps.push(depId);
                }

                if (failedDeps.length > 0) {
                  // Record skip and provide a concise console message
                  this.recordSkip(checkName, 'dependency_failed');
                  logger.info(`⏭  Skipped (dependency failed: ${failedDeps.join(', ')})`);
                  return {
                    checkName,
                    error: null,
                    result: { issues: [] },
                    skipped: true,
                  };
                }

                // Check direct dependencies for forEach behavior
                for (const depId of checkConfig.depends_on || []) {
                  if (dependencyResults.has(depId) || results.has(depId)) {
                    const depResult = (dependencyResults.get(depId) || results.get(depId))!;

                    // Check if this dependency has forEach enabled
                    const depForEachResult = depResult as ReviewSummary & {
                      isForEach?: boolean;
                      forEachItems?: unknown[];
                    };

                    if (
                      depForEachResult.isForEach &&
                      Array.isArray(depForEachResult.forEachItems)
                    ) {
                      if (!isForEachDependent) {
                        // First forEach dependency found - use it as the primary
                        isForEachDependent = true;
                        forEachItems = depForEachResult.forEachItems;
                        forEachParentName = depId;
                      }
                      // Track all forEach parents for unwrapping
                      forEachParents.push(depId);
                    } else if (Array.isArray((depForEachResult as any).output)) {
                      // Fallback: treat an array output as forEach-capable even if flag wasn't set
                      if (!isForEachDependent) {
                        isForEachDependent = true;
                        forEachItems = (depForEachResult as any).output as unknown[];
                        forEachParentName = depId;
                      }
                      forEachParents.push(depId);
                    }
                  }
                }

                // Determine if we should use session reuse
                let sessionInfo: { parentSessionId?: string; reuseSession?: boolean } | undefined =
                  undefined;
                if (sessionReuseChecks.has(checkName)) {
                  const parentCheckName = sessionProviders.get(checkName);
                  if (parentCheckName && sessionIds.has(parentCheckName)) {
                    const parentSessionId = sessionIds.get(parentCheckName)!;

                    sessionInfo = {
                      parentSessionId: parentSessionId,
                      reuseSession: true,
                    };

                    if (debug) {
                      log(
                        `🔄 Debug: Check ${checkName} will reuse session from parent ${parentCheckName}: ${parentSessionId}`
                      );
                    }
                  } else {
                    if (debug) {
                      log(
                        `⚠️ Warning: Check ${checkName} requires session reuse but parent ${parentCheckName} session not found`
                      );
                    }
                  }
                }

                // For checks that create new sessions, generate a session ID
                let currentSessionId: string | undefined = undefined;
                if (!sessionInfo?.reuseSession) {
                  const timestamp = new Date().toISOString();
                  currentSessionId = `visor-${timestamp.replace(/[:.]/g, '-')}-${checkName}`;
                  sessionIds.set(checkName, currentSessionId);
                  if (debug) {
                    log(
                      `🆕 Debug: Check ${checkName} will create new session: ${currentSessionId}`
                    );
                  }

                  // Add session ID to provider config
                  providerConfig.sessionId = currentSessionId;
                }

                // Handle forEach dependent execution
                let finalResult: ReviewSummary;

                if (isForEachDependent && forEachParentName) {
                  // Record forEach preview items
                  this.recordForEachPreview(checkName, forEachItems);

                  // If the forEach parent returned an empty array, skip this check entirely
                  if (forEachItems.length === 0) {
                    if (debug) {
                      log(
                        `🔄 Debug: Skipping check "${checkName}" - forEach check "${forEachParentName}" returned 0 items`
                      );
                    }
                    logger.info(
                      `  forEach: no items from "${forEachParentName}", skipping check...`
                    );

                    // Return a special marker result so that dependent checks can detect the skip
                    finalResult = {
                      issues: [],
                      output: [],
                    } as ReviewSummary;

                    // Mark this result as forEach-capable but with empty items
                    (finalResult as ExtendedReviewSummary).isForEach = true;
                    (finalResult as ExtendedReviewSummary).forEachItems = [];

                    // Skip to the end - don't execute this check
                  } else {
                    if (debug) {
                      log(
                        `🔄 Debug: Check "${checkName}" depends on forEach check "${forEachParentName}", executing ${forEachItems.length} times`
                      );
                    }

                    // Log forEach processing start (non-debug)
                    logger.info(
                      `  forEach: processing ${forEachItems.length} items from "${forEachParentName}"...`
                    );

                    const allIssues: ReviewIssue[] = [];
                    const allOutputs: unknown[] = [];
                    const aggregatedContents: string[] = [];

                    // Create task functions (not executed yet) - these will be executed with controlled concurrency
                    // via executeWithLimitedParallelism to respect maxParallelism setting
                    const itemTasks = forEachItems.map(
                      (item, itemIndex) => async () =>
                        withActiveSpan(
                          'visor.foreach.item',
                          {
                            'visor.check.id': checkName,
                            'visor.foreach.index': itemIndex,
                            'visor.foreach.total': forEachItems.length,
                          },
                          async () => {
                            try {
                              emitNdjsonSpanWithEvents(
                                'visor.foreach.item',
                                {
                                  'visor.check.id': checkName,
                                  'visor.foreach.index': itemIndex,
                                  'visor.foreach.total': forEachItems.length,
                                },
                                []
                              );
                            } catch {}
                            // Create modified dependency results with current item
                            // For forEach branching: unwrap ALL forEach parents to create isolated execution branch
                            const forEachDependencyResults = new Map<string, ReviewSummary>();
                            for (const [depName, depResult] of dependencyResults) {
                              if (forEachParents.includes(depName)) {
                                // This is a forEach parent - unwrap its output for this iteration
                                const depForEachResult = depResult as ReviewSummary & {
                                  output?: unknown;
                                  forEachItems?: unknown[];
                                };

                                if (
                                  Array.isArray(depForEachResult.output) &&
                                  depForEachResult.output[itemIndex] !== undefined
                                ) {
                                  // Unwrap to the item at the current index
                                  const modifiedResult: ReviewSummary & { output?: unknown } = {
                                    issues: [],
                                    output: depForEachResult.output[itemIndex],
                                  };
                                  forEachDependencyResults.set(depName, modifiedResult);

                                  // Also provide -raw access to the full array
                                  const rawResult: ReviewSummary & { output?: unknown } = {
                                    issues: [],
                                    output: depForEachResult.output,
                                  };
                                  forEachDependencyResults.set(`${depName}-raw`, rawResult);
                                } else {
                                  // Fallback: use the result as-is
                                  forEachDependencyResults.set(depName, depResult);
                                }
                              } else {
                                forEachDependencyResults.set(depName, depResult);
                              }
                            }

                            // Evaluate if condition for this forEach item
                            if (checkConfig.if) {
                              // Merge current results with forEach-specific dependency results for condition evaluation
                              const conditionResults = new Map(results);
                              for (const [depName, depResult] of forEachDependencyResults) {
                                conditionResults.set(depName, depResult);
                              }

                              const shouldRun = await this.evaluateCheckCondition(
                                checkName,
                                checkConfig.if,
                                prInfo,
                                conditionResults,
                                debug
                              );

                              if (!shouldRun) {
                                if (debug) {
                                  log(
                                    `🔄 Debug: Skipping forEach item ${itemIndex + 1} for check "${checkName}" (if condition evaluated to false)`
                                  );
                                }
                                // Return empty result for skipped items
                                return {
                                  index: itemIndex,
                                  itemResult: { issues: [] } as ReviewSummary,
                                  skipped: true,
                                };
                              }
                            }

                            if (debug) {
                              log(
                                `🔄 Debug: Executing check "${checkName}" for item ${itemIndex + 1}/${forEachItems.length}`
                              );
                            }

                            // Track iteration start
                            const iterationStart = this.recordIterationStart(checkName);

                            // Execute with retry/routing semantics per item
                            const itemResult = await this.executeWithRouting(
                              checkName,
                              checkConfig,
                              provider,
                              providerConfig,
                              prInfo,
                              forEachDependencyResults,
                              sessionInfo,
                              config,
                              dependencyGraph,
                              debug,
                              results,
                              /*foreachContext*/ {
                                index: itemIndex,
                                total: forEachItems.length,
                                parent: forEachParentName,
                              }
                            );

                            // Record iteration completion
                            // Check if this iteration had fatal errors
                            const hadFatalError = (itemResult.issues || []).some(issue => {
                              const id = issue.ruleId || '';
                              return (
                                id === 'command/execution_error' ||
                                id.endsWith('/command/execution_error') ||
                                id === 'command/transform_js_error' ||
                                id.endsWith('/command/transform_js_error') ||
                                id === 'command/transform_error' ||
                                id.endsWith('/command/transform_error') ||
                                id === 'forEach/undefined_output' ||
                                id.endsWith('/forEach/undefined_output')
                              );
                            });
                            const iterationDuration = (Date.now() - iterationStart) / 1000;
                            this.recordIterationComplete(
                              checkName,
                              iterationStart,
                              !hadFatalError, // Success if no fatal errors
                              itemResult.issues || [],
                              (itemResult as any).output
                            );

                            // Log iteration progress
                            logger.info(
                              `  ✔ ${itemIndex + 1}/${forEachItems.length} (${iterationDuration.toFixed(1)}s)`
                            );

                            return { index: itemIndex, itemResult };
                          }
                        )
                    );

                    const forEachConcurrency = Math.max(
                      1,
                      Math.min(forEachItems.length, effectiveMaxParallelism)
                    );

                    if (debug && forEachConcurrency > 1) {
                      log(
                        `🔄 Debug: Limiting forEach concurrency for check "${checkName}" to ${forEachConcurrency}`
                      );
                    }

                    const forEachResults = await this.executeWithLimitedParallelism(
                      itemTasks,
                      forEachConcurrency,
                      false
                    );
                    // Mark that this check emitted explicit forEach spans
                    emittedForEachSpans.add(checkName);

                    for (const result of forEachResults) {
                      if (result.status === 'rejected') {
                        // Instead of throwing, record the failure and continue with other iterations
                        const error = result.reason;
                        const errorMessage = error instanceof Error ? error.message : String(error);

                        // Create an error issue for this failed iteration
                        allIssues.push({
                          ruleId: `${checkName}/forEach/iteration_error`,
                          severity: 'error',
                          category: 'logic',
                          message: `forEach iteration failed: ${errorMessage}`,
                          file: '',
                          line: 0,
                        });

                        if (debug) {
                          log(
                            `🔄 Debug: forEach iteration for check "${checkName}" failed: ${errorMessage}`
                          );
                        }
                        continue;
                      }

                      // Skip results from skipped items (those that failed if condition)
                      if ((result.value as any).skipped) {
                        continue;
                      }

                      const { itemResult } = result.value;

                      if (itemResult.issues) {
                        allIssues.push(...itemResult.issues);
                      }

                      const resultWithOutput = itemResult as ReviewSummary & {
                        output?: unknown;
                        content?: string;
                      };

                      if (resultWithOutput.output !== undefined) {
                        allOutputs.push(resultWithOutput.output);
                      }

                      const itemContent = resultWithOutput.content;
                      if (typeof itemContent === 'string' && itemContent.trim()) {
                        aggregatedContents.push(itemContent.trim());
                      }
                    }

                    const finalOutput = allOutputs.length > 0 ? allOutputs : undefined;

                    finalResult = {
                      issues: allIssues,
                      ...(finalOutput !== undefined ? { output: finalOutput } : {}),
                    } as ExtendedReviewSummary;

                    // Evaluate fail_if for aggregated forEach results (applies to the whole check)
                    if (config && (config.fail_if || checkConfig.fail_if)) {
                      const failureResults = await this.evaluateFailureConditions(
                        checkName,
                        finalResult,
                        config
                      );
                      if (failureResults.length > 0) {
                        const failureIssues = failureResults
                          .filter(f => f.failed)
                          .map(f => ({
                            file: 'system',
                            line: 0,
                            ruleId: f.conditionName,
                            message: f.message || `Failure condition met: ${f.expression}`,
                            severity: (f.severity || 'error') as
                              | 'info'
                              | 'warning'
                              | 'error'
                              | 'critical',
                            category: 'logic' as const,
                          }));
                        finalResult.issues = [...(finalResult.issues || []), ...failureIssues];
                      }
                    }

                    // IMPORTANT: Mark this result as forEach-capable so that checks depending on it
                    // will also iterate over the items (propagate forEach behavior down the chain)
                    if (allOutputs.length > 0) {
                      (finalResult as ExtendedReviewSummary).isForEach = true;
                      (finalResult as ExtendedReviewSummary).forEachItems = allOutputs;
                    }

                    if (aggregatedContents.length > 0) {
                      (finalResult as ReviewSummary & { content?: string }).content =
                        aggregatedContents.join('\n');
                    }

                    log(
                      `🔄 Debug: Completed forEach execution for check "${checkName}", total issues: ${allIssues.length}`
                    );
                  } // End of else block for forEachItems.length > 0
                } else {
                  // Normal single execution
                  // Evaluate if condition for non-forEach-dependent checks
                  if (checkConfig.if) {
                    const shouldRun = await this.evaluateCheckCondition(
                      checkName,
                      checkConfig.if,
                      prInfo,
                      results,
                      debug
                    );

                    if (!shouldRun) {
                      // Record skip with condition
                      this.recordSkip(checkName, 'if_condition', checkConfig.if);
                      logger.info(`⏭  Skipped (if: ${this.truncate(checkConfig.if, 40)})`);
                      return {
                        checkName,
                        error: null,
                        result: {
                          issues: [],
                        },
                        skipped: true,
                      };
                    }
                  }

                  // Execute with retry/routing semantics
                  finalResult = await this.executeWithRouting(
                    checkName,
                    checkConfig,
                    provider,
                    providerConfig,
                    prInfo,
                    dependencyResults,
                    sessionInfo,
                    config,
                    dependencyGraph,
                    debug,
                    results
                  );

                  // Evaluate fail_if for normal (non-forEach) execution
                  if (config && (config.fail_if || checkConfig.fail_if)) {
                    const failureResults = await this.evaluateFailureConditions(
                      checkName,
                      finalResult,
                      config
                    );
                    if (failureResults.length > 0) {
                      const failureIssues = failureResults
                        .filter(f => f.failed)
                        .map(f => ({
                          file: 'system',
                          line: 0,
                          ruleId: f.conditionName,
                          message: f.message || `Failure condition met: ${f.expression}`,
                          severity: (f.severity || 'error') as
                            | 'info'
                            | 'warning'
                            | 'error'
                            | 'critical',
                          category: 'logic' as const,
                        }));
                      finalResult.issues = [...(finalResult.issues || []), ...failureIssues];
                    }
                  }

<<<<<<< HEAD
                  // Record normal (non-forEach) execution
                  // If this check depends on a forEach parent but we didn't take the forEach path
                  // (e.g., due to missing flags on the parent summary), emit minimal foreach item spans
                  // based on the parent's array output so E2E can correlate iterations.
                  try {
                    if (!isForEachDependent && Array.isArray(checkConfig.depends_on)) {
                      for (const depId of checkConfig.depends_on) {
                        const depRes = (dependencyResults.get(depId) || results.get(depId)) as
                          | (ReviewSummary & {
                              isForEach?: boolean;
                              forEachItems?: unknown[];
                              output?: unknown;
                            })
                          | undefined;
                        const items =
                          (depRes?.isForEach && Array.isArray(depRes?.forEachItems)
                            ? depRes?.forEachItems
                            : Array.isArray(depRes?.output)
                              ? (depRes?.output as unknown[])
                              : null) || null;
                        if (items && items.length > 0) {
                          for (let i = 0; i < items.length; i++) {
                            emitNdjsonSpanWithEvents(
                              'visor.foreach.item',
                              {
                                'visor.check.id': checkName,
                                'visor.foreach.index': i,
                                'visor.foreach.total': items.length,
                              },
                              []
                            );
                          }
                          break; // only one forEach parent is primary
                        }
                      }
                    }
                  } catch {}

                  // Check if this check had fatal errors
                  const hadFatalError = (finalResult.issues || []).some(issue => {
                    const id = issue.ruleId || '';
                    return (
                      id === 'command/execution_error' ||
                      id.endsWith('/command/execution_error') ||
                      id === 'command/timeout' ||
                      id.endsWith('/command/timeout') ||
                      id === 'command/transform_js_error' ||
                      id.endsWith('/command/transform_js_error') ||
                      id === 'command/transform_error' ||
                      id.endsWith('/command/transform_error') ||
                      id === 'forEach/undefined_output' ||
                      id.endsWith('/forEach/undefined_output')
                    );
                  });
                  this.recordIterationComplete(
                    checkName,
                    checkStartTime,
                    !hadFatalError, // Success if no fatal errors
                    finalResult.issues || [],
                    (finalResult as any).output
                  );
=======
            if (debug) {
              log(
                `🔧 Debug: Completed check: ${checkName}, issues found: ${(finalResult.issues || []).length}`
              );
            }

            // Track cloned session IDs for cleanup
            if (finalResult.sessionId) {
              sessionIds.set(checkName, finalResult.sessionId);
              if (debug) {
                log(`🔧 Debug: Tracked cloned session for cleanup: ${finalResult.sessionId}`);
              }
            }
          }
>>>>>>> 01063b49

                  if (checkConfig.forEach) {
                    try {
                      const finalResultWithOutput = finalResult as ExtendedReviewSummary;
                      const outputPreview =
                        JSON.stringify(finalResultWithOutput.output)?.slice(0, 200) || '(empty)';
                      logger.debug(
                        `🔧 Debug: Check "${checkName}" provider returned: ${outputPreview}`
                      );
                    } catch {
                      // Ignore logging errors
                    }
                  }

                  if (debug) {
                    log(
                      `🔧 Debug: Completed check: ${checkName}, issues found: ${(finalResult.issues || []).length}`
                    );
                  }
                }

                // Add checkName, group, schema, template info and timestamp to issues from config
                const enrichedIssues = (finalResult.issues || []).map(issue => ({
                  ...issue,
                  checkName: checkName,
                  ruleId: `${checkName}/${issue.ruleId}`,
                  group: checkConfig.group,
                  schema: typeof checkConfig.schema === 'object' ? 'custom' : checkConfig.schema,
                  template: checkConfig.template,
                  timestamp: Date.now(),
                }));

                const enrichedResult = {
                  ...finalResult,
                  issues: enrichedIssues,
                };

                const checkDuration = ((Date.now() - checkStartTime) / 1000).toFixed(1);
                const issueCount = enrichedIssues.length;
                const checkStats = this.executionStats.get(checkName);
                addEvent('check.completed', {
                  check: checkName,
                  duration_s: Number(checkDuration),
                });
                try {
                  emitNdjsonSpanWithEvents('visor.check', { 'visor.check.id': checkName }, [
                    { name: 'check.started', attrs: { check: checkName } },
                    {
                      name: 'check.completed',
                      attrs: { check: checkName, duration_s: Number(checkDuration) },
                    },
                  ]);
                } catch {}

                // Enhanced completion message with forEach stats
                if (checkStats && checkStats.totalRuns > 1) {
                  if (issueCount > 0) {
                    logger.success(
                      `Check complete: ${checkName} (${checkDuration}s) - ${checkStats.totalRuns} runs, ${issueCount} issue${issueCount === 1 ? '' : 's'}`
                    );
                  } else {
                    logger.success(
                      `Check complete: ${checkName} (${checkDuration}s) - ${checkStats.totalRuns} runs`
                    );
                  }
                } else if (
                  checkStats &&
                  checkStats.outputsProduced &&
                  checkStats.outputsProduced > 0
                ) {
                  logger.success(
                    `Check complete: ${checkName} (${checkDuration}s) - ${checkStats.outputsProduced} items`
                  );
                } else if (issueCount > 0) {
                  logger.success(
                    `Check complete: ${checkName} (${checkDuration}s) - ${issueCount} issue${issueCount === 1 ? '' : 's'} found`
                  );
                } else {
                  logger.success(`Check complete: ${checkName} (${checkDuration}s)`);
                }

                return {
                  checkName,
                  error: null,
                  result: enrichedResult,
                };
              } catch (error) {
                const errorMessage = error instanceof Error ? error.message : String(error);
                const checkDuration = ((Date.now() - checkStartTime) / 1000).toFixed(1);

                // Record error in stats
                this.recordError(
                  checkName,
                  error instanceof Error ? error : new Error(String(error))
                );
                this.recordIterationComplete(checkName, checkStartTime, false, [], undefined);

                logger.error(`✖ Check failed: ${checkName} (${checkDuration}s) - ${errorMessage}`);

                if (debug) {
                  log(`🔧 Debug: Error in check ${checkName}: ${errorMessage}`);
                }

                return {
                  checkName,
                  error: errorMessage,
                  result: null,
                };
              }
            }
          )
      );

      // Execute checks in this level with controlled parallelism
      const levelResults = await this.executeWithLimitedParallelism(
        levelTaskFunctions,
        actualParallelism,
        effectiveFailFast
      );

      // Process results and store them for next level
      for (let i = 0; i < levelResults.length; i++) {
        const checkName = executionGroup.parallel[i];
        const result = levelResults[i];
        const checkConfig = config.checks[checkName];

        if (result.status === 'fulfilled' && result.value.result && !result.value.error) {
          // For skipped checks, store a marker so dependent checks can detect the skip
          if ((result.value as any).skipped) {
            if (debug) {
              log(`🔧 Debug: Storing skip marker for skipped check "${checkName}"`);
            }
            // Store a special marker result with a skip issue so dependencies can detect it
            results.set(checkName, {
              issues: [
                {
                  ruleId: `${checkName}/__skipped`,
                  severity: 'info',
                  category: 'logic',
                  message: 'Check was skipped',
                  file: '',
                  line: 0,
                },
              ],
            });
            continue;
          }

          const reviewResult = result.value.result;

          // Handle forEach logic - process array outputs
          const reviewSummaryWithOutput = reviewResult as ExtendedReviewSummary;

          if (checkConfig?.forEach && (!reviewResult.issues || reviewResult.issues.length === 0)) {
            const validation = this.validateAndNormalizeForEachOutput(
              checkName,
              reviewSummaryWithOutput.output,
              checkConfig.group
            );

            if (!validation.isValid) {
              results.set(
                checkName,
                validation.error.issues ? { issues: validation.error.issues } : {}
              );
              continue;
            }

            const normalizedOutput = validation.normalizedOutput;

            logger.debug(
              `🔧 Debug: Raw output for forEach check ${checkName}: ${
                Array.isArray(reviewSummaryWithOutput.output)
                  ? `array(${reviewSummaryWithOutput.output.length})`
                  : typeof reviewSummaryWithOutput.output
              }`
            );

            try {
              const preview = JSON.stringify(normalizedOutput);
              logger.debug(
                `🔧 Debug: Check "${checkName}" forEach output: ${preview?.slice(0, 200) || '(empty)'}`
              );
            } catch {
              // Ignore logging errors
            }

            // Store the array for iteration by dependent checks
            reviewSummaryWithOutput.forEachItems = normalizedOutput;
            reviewSummaryWithOutput.isForEach = true;

            // (no pre-emit; fallback handled later if needed)
          }

          results.set(checkName, reviewResult);
        } else {
          // Store error result for dependency tracking
          const errorSummary: ReviewSummary = {
            issues: [
              {
                file: 'system',
                line: 0,
                endLine: undefined,
                ruleId: `${checkName}/error`,
                message:
                  result.status === 'fulfilled'
                    ? result.value.error || 'Unknown error'
                    : result.reason instanceof Error
                      ? result.reason.message
                      : String(result.reason),
                severity: 'error',
                category: 'logic',
                suggestion: undefined,
                replacement: undefined,
              },
            ],
          };
          results.set(checkName, errorSummary);

          // Check if we should stop execution due to fail-fast
          if (effectiveFailFast) {
            if (debug) {
              log(`🛑 Check "${checkName}" failed and fail-fast is enabled - stopping execution`);
            }
            shouldStopExecution = true;
            break;
          }
        }
      }

      // If fail-fast is enabled, check if any successful checks have failure conditions
      if (effectiveFailFast && !shouldStopExecution) {
        for (let i = 0; i < levelResults.length; i++) {
          const checkName = executionGroup.parallel[i];
          const result = levelResults[i];

          if (result.status === 'fulfilled' && result.value.result && !result.value.error) {
            // Check for issues that should trigger fail-fast
            const hasFailuresToReport = (result.value.result.issues || []).some(
              issue => issue.severity === 'error' || issue.severity === 'critical'
            );

            if (hasFailuresToReport) {
              if (debug) {
                log(
                  `🛑 Check "${checkName}" found critical/high issues and fail-fast is enabled - stopping execution`
                );
              }
              shouldStopExecution = true;
              break;
            }
          }
        }
      }
    }

    if (debug) {
      if (shouldStopExecution) {
        log(
          `🛑 Execution stopped early due to fail-fast after processing ${results.size} of ${checks.length} checks`
        );
      } else {
        log(`✅ Dependency-aware execution completed successfully for all ${results.size} checks`);
      }
    }

    // Cleanup sessions BEFORE printing summary to avoid mixing debug logs with table output
    if (sessionIds.size > 0 && debug) {
      log(`🧹 Cleaning up ${sessionIds.size} AI sessions...`);
      for (const [checkName, sessionId] of sessionIds) {
        try {
          sessionRegistry.unregisterSession(sessionId);
          log(`🗑️ Cleaned up session for check ${checkName}: ${sessionId}`);
        } catch (error) {
          log(`⚠️ Failed to cleanup session for check ${checkName}: ${error}`);
        }
      }
    }

    // Build and log final execution summary
    const executionStatistics = this.buildExecutionStatistics();

    // Show detailed summary table (only if logFn outputs to console)
    // Skip when output format is JSON/SARIF to avoid polluting structured output
    // Check if logFn is console.log (not a no-op or console.error)
    if (logFn === console.log) {
      this.logExecutionSummary(executionStatistics);
    }

    // Add warning if execution stopped early
    if (shouldStopExecution) {
      logger.info('');
      logger.warn(`⚠️  Execution stopped early due to fail-fast`);
    }

    // Emit missing foreach.item spans for dependent checks that used forEach parents
    try {
      for (const checkName of results.keys()) {
        const checkConfig = config.checks[checkName];
        if (!Array.isArray(checkConfig?.depends_on) || checkConfig.depends_on.length === 0) {
          continue;
        }
        if (emittedForEachSpans.has(checkName)) continue; // already emitted explicitly
        for (const depId of checkConfig.depends_on) {
          const depRes = results.get(depId) as
            | (ReviewSummary & {
                isForEach?: boolean;
                forEachItems?: unknown[];
                output?: unknown;
              })
            | undefined;
          const items =
            (depRes?.isForEach && Array.isArray(depRes?.forEachItems)
              ? depRes?.forEachItems
              : Array.isArray(depRes?.output)
                ? (depRes?.output as unknown[])
                : null) || null;
          if (items && items.length > 0) {
            for (let i = 0; i < items.length; i++) {
              emitNdjsonSpanWithEvents(
                'visor.foreach.item',
                {
                  'visor.check.id': checkName,
                  'visor.foreach.index': i,
                  'visor.foreach.total': items.length,
                },
                []
              );
            }
            break; // primary forEach parent only
          }
        }
      }
    } catch {}

    // Aggregate all results
    return this.aggregateDependencyAwareResults(
      results,
      dependencyGraph,
      debug,
      shouldStopExecution
    );
  }

  /**
   * Execute multiple checks in parallel using controlled parallelism (legacy method)
   */
  private async executeParallelChecks(
    prInfo: PRInfo,
    checks: string[],
    timeout?: number,
    config?: import('./types/config').VisorConfig,
    logFn?: (message: string) => void,
    debug?: boolean,
    maxParallelism?: number,
    failFast?: boolean
  ): Promise<ReviewSummary> {
    const log = logFn || console.error;
    log(`🔧 Debug: Starting parallel execution of ${checks.length} checks`);

    if (!config?.checks) {
      throw new Error('Config with check definitions required for parallel execution');
    }

    // Determine effective max parallelism (CLI > config > default)
    const effectiveMaxParallelism = maxParallelism ?? config.max_parallelism ?? 3;
    // Determine effective fail-fast setting (CLI > config > default)
    const effectiveFailFast = failFast ?? config.fail_fast ?? false;
    log(`🔧 Debug: Using max parallelism: ${effectiveMaxParallelism}`);
    log(`🔧 Debug: Using fail-fast: ${effectiveFailFast}`);

    const provider = this.providerRegistry.getProviderOrThrow('ai');
    this.setProviderWebhookContext(provider);

    // Create individual check task functions
    const checkTaskFunctions = checks.map(checkName => async () => {
      const checkConfig = config.checks[checkName];
      if (!checkConfig) {
        log(`🔧 Debug: No config found for check: ${checkName}`);
        return {
          checkName,
          error: `No configuration found for check: ${checkName}`,
          result: null,
        };
      }

      try {
        console.error(
          `🔧 Debug: Starting check: ${checkName} with prompt type: ${typeof checkConfig.prompt}`
        );

        // Evaluate if condition to determine whether to run this check
        if (checkConfig.if) {
          const shouldRun = await this.failureEvaluator.evaluateIfCondition(
            checkName,
            checkConfig.if,
            {
              branch: prInfo.head,
              baseBranch: prInfo.base,
              filesChanged: prInfo.files.map(f => f.filename),
              event: 'issue_comment', // Command triggered from comment
              environment: getSafeEnvironmentVariables(),
              previousResults: new Map(), // No previous results in parallel execution
            }
          );

          if (!shouldRun) {
            console.error(
              `🔧 Debug: Skipping check '${checkName}' - if condition evaluated to false`
            );
            return {
              checkName,
              error: null,
              result: {
                issues: [],
              },
            };
          }
        }

        // Create provider config for this specific check
        const providerConfig: CheckProviderConfig = {
          type: 'ai',
          prompt: checkConfig.prompt,
          focus: checkConfig.focus || this.mapCheckNameToFocus(checkName),
          schema: checkConfig.schema,
          group: checkConfig.group,
          eventContext: prInfo.eventContext, // Pass event context for templates
          ai: {
            timeout: timeout || 600000,
            debug: debug, // Pass debug flag to AI provider
            ...(checkConfig.ai || {}),
          },
        };

        const result = await withActiveSpan(
          'visor.provider',
          { 'visor.check.id': checkName, 'visor.provider.type': 'ai' },
          async () => {
            try {
              emitNdjsonFallback('visor.provider', {
                'visor.check.id': checkName,
                'visor.provider.type': 'ai',
              });
            } catch {}
            return provider.execute(prInfo, providerConfig);
          }
        );
        console.error(
          `🔧 Debug: Completed check: ${checkName}, issues found: ${(result.issues || []).length}`
        );

        // Add group, schema info and timestamp to issues from config
        const enrichedIssues = (result.issues || []).map(issue => ({
          ...issue,
          ruleId: `${checkName}/${issue.ruleId}`,
          group: checkConfig.group,
          schema: typeof checkConfig.schema === 'object' ? 'custom' : checkConfig.schema,
          template: checkConfig.template,
          timestamp: Date.now(),
        }));

        const enrichedResult = {
          ...result,
          issues: enrichedIssues,
        };

        return {
          checkName,
          error: null,
          result: enrichedResult,
        };
      } catch (error) {
        const errorMessage = error instanceof Error ? error.message : String(error);
        log(`🔧 Debug: Error in check ${checkName}: ${errorMessage}`);

        return {
          checkName,
          error: errorMessage,
          result: null,
        };
      }
    });

    // Execute all checks with controlled parallelism
    log(
      `🔧 Debug: Executing ${checkTaskFunctions.length} checks with max parallelism: ${effectiveMaxParallelism}`
    );
    const results = await this.executeWithLimitedParallelism(
      checkTaskFunctions,
      effectiveMaxParallelism,
      effectiveFailFast
    );

    // Check if execution was stopped early
    const completedChecks = results.filter(
      r => r.status === 'fulfilled' || r.status === 'rejected'
    ).length;
    const stoppedEarly = completedChecks < checks.length;

    if (stoppedEarly && effectiveFailFast) {
      log(
        `🛑 Parallel execution stopped early due to fail-fast after processing ${completedChecks} of ${checks.length} checks`
      );
    } else {
      log(`✅ Parallel execution completed for all ${completedChecks} checks`);
    }

    // Aggregate results from all checks
    return this.aggregateParallelResults(results, checks, debug, stoppedEarly);
  }

  /**
   * Execute a single configured check
   */
  private async executeSingleConfiguredCheck(
    prInfo: PRInfo,
    checkName: string,
    timeout?: number,
    config?: import('./types/config').VisorConfig,
    _logFn?: (message: string) => void
  ): Promise<ReviewSummary> {
    if (!config?.checks?.[checkName]) {
      throw new Error(`No configuration found for check: ${checkName}`);
    }

    const checkConfig = config.checks[checkName];
    const provider = this.providerRegistry.getProviderOrThrow('ai');
    this.setProviderWebhookContext(provider);

    const providerConfig: CheckProviderConfig = {
      type: 'ai',
      prompt: checkConfig.prompt,
      focus: checkConfig.focus || this.mapCheckNameToFocus(checkName),
      schema: checkConfig.schema,
      group: checkConfig.group,
      eventContext: prInfo.eventContext, // Pass event context for templates
      ai: {
        timeout: timeout || 600000,
        ...(checkConfig.ai || {}),
      },
      // Inherit global AI provider and model settings
      ai_provider: checkConfig.ai_provider || config.ai_provider,
      ai_model: checkConfig.ai_model || config.ai_model,
    };

    const result = await withActiveSpan(
      'visor.provider',
      { 'visor.check.id': checkName, 'visor.provider.type': providerConfig.type || 'ai' },
      async () => {
        try {
          emitNdjsonFallback('visor.provider', {
            'visor.check.id': checkName,
            'visor.provider.type': providerConfig.type || 'ai',
          });
        } catch {}
        return provider.execute(prInfo, providerConfig);
      }
    );

    // Prefix issues with check name and add group/schema info and timestamp from config
    const prefixedIssues = (result.issues || []).map(issue => ({
      ...issue,
      ruleId: `${checkName}/${issue.ruleId}`,
      group: checkConfig.group,
      schema: typeof checkConfig.schema === 'object' ? 'custom' : checkConfig.schema,
      timestamp: Date.now(),
    }));

    return {
      ...result,
      issues: prefixedIssues,
    };
  }

  /**
   * Map check name to focus for AI provider
   * This is a fallback when focus is not explicitly configured
   */
  private mapCheckNameToFocus(checkName: string): string {
    const focusMap: Record<string, string> = {
      security: 'security',
      performance: 'performance',
      style: 'style',
      architecture: 'architecture',
    };

    return focusMap[checkName] || 'all';
  }

  /**
   * Aggregate results from dependency-aware check execution
   */
  private aggregateDependencyAwareResults(
    results: Map<string, ReviewSummary>,
    dependencyGraph: DependencyGraph,
    debug?: boolean,
    stoppedEarly?: boolean
  ): ReviewSummary {
    const aggregatedIssues: ReviewSummary['issues'] = [];
    const debugInfo: string[] = [];
    const contentMap: Record<string, string> = {};

    // Add execution plan info
    const stats = DependencyResolver.getExecutionStats(dependencyGraph);
    const executionInfo = [
      stoppedEarly
        ? `🛑 Dependency-aware execution stopped early (fail-fast):`
        : `🔍 Dependency-aware execution completed:`,
      `  - ${results.size} of ${stats.totalChecks} checks processed`,
      `  - Execution levels: ${stats.parallelLevels}`,
      `  - Maximum parallelism: ${stats.maxParallelism}`,
      `  - Average parallelism: ${stats.averageParallelism.toFixed(1)}`,
      `  - Checks with dependencies: ${stats.checksWithDependencies}`,
      stoppedEarly ? `  - Stopped early due to fail-fast behavior` : ``,
    ].filter(Boolean);

    debugInfo.push(...executionInfo);

    // Process results in dependency order for better output organization
    for (const executionGroup of dependencyGraph.executionOrder) {
      for (const checkName of executionGroup.parallel) {
        const result = results.get(checkName);

        if (!result) {
          debugInfo.push(`❌ Check "${checkName}" had no result`);
          continue;
        }

        // Check if this was a successful result
        const hasErrors = (result.issues || []).some(
          issue => issue.ruleId?.includes('/error') || issue.ruleId?.includes('/promise-error')
        );

        if (hasErrors) {
          debugInfo.push(`❌ Check "${checkName}" failed with errors`);
        } else {
          debugInfo.push(
            `✅ Check "${checkName}" completed: ${(result.issues || []).length} issues found (level ${executionGroup.level})`
          );
        }

        // Issues are already prefixed and enriched with group/schema info
        // Filter out internal __skipped markers
        const nonInternalIssues = (result.issues || []).filter(
          issue => !issue.ruleId?.endsWith('/__skipped')
        );
        aggregatedIssues.push(...nonInternalIssues);

        const resultSummary = result as ExtendedReviewSummary;
        const resultContent = resultSummary.content;
        if (typeof resultContent === 'string' && resultContent.trim()) {
          contentMap[checkName] = resultContent.trim();
        }
      }
    }

    if (debug) {
      console.error(
        `🔧 Debug: Aggregated ${aggregatedIssues.length} issues from ${results.size} dependency-aware checks`
      );
    }

    // Apply issue suppression filtering
    const suppressionEnabled = this.config?.output?.suppressionEnabled !== false;
    const issueFilter = new IssueFilter(suppressionEnabled);
    const filteredIssues = issueFilter.filterIssues(aggregatedIssues, this.workingDirectory);

    // Collect debug information when debug mode is enabled
    let aggregatedDebug: import('./ai-review-service').AIDebugInfo | undefined;
    if (debug) {
      const debugResults = Array.from(results.entries()).filter(([_, result]) => result.debug);

      if (debugResults.length > 0) {
        const [, firstResult] = debugResults[0];
        const firstDebug = firstResult.debug!;

        const totalProcessingTime = debugResults.reduce((sum, [_, result]) => {
          return sum + (result.debug!.processingTime || 0);
        }, 0);

        aggregatedDebug = {
          provider: firstDebug.provider,
          model: firstDebug.model,
          apiKeySource: firstDebug.apiKeySource,
          processingTime: totalProcessingTime,
          prompt: debugResults
            .map(([checkName, result]) => `[${checkName}]\n${result.debug!.prompt}`)
            .join('\n\n'),
          rawResponse: debugResults
            .map(([checkName, result]) => `[${checkName}]\n${result.debug!.rawResponse}`)
            .join('\n\n'),
          promptLength: debugResults.reduce(
            (sum, [_, result]) => sum + (result.debug!.promptLength || 0),
            0
          ),
          responseLength: debugResults.reduce(
            (sum, [_, result]) => sum + (result.debug!.responseLength || 0),
            0
          ),
          jsonParseSuccess: debugResults.every(([_, result]) => result.debug!.jsonParseSuccess),
          errors: debugResults.flatMap(([checkName, result]) =>
            (result.debug!.errors || []).map((error: string) => `[${checkName}] ${error}`)
          ),
          timestamp: new Date().toISOString(),
          totalApiCalls: debugResults.length,
          apiCallDetails: debugResults.map(([checkName, result]) => ({
            checkName,
            provider: result.debug!.provider,
            model: result.debug!.model,
            processingTime: result.debug!.processingTime,
            success: result.debug!.jsonParseSuccess,
          })),
        };
      }
    }

    const summary: ReviewSummary & { __contents?: Record<string, string> } = {
      issues: filteredIssues,
      debug: aggregatedDebug,
    };

    if (Object.keys(contentMap).length > 0) {
      summary.__contents = contentMap;
    }

    return summary;
  }

  /**
   * Aggregate results from parallel check execution (legacy method)
   */
  private aggregateParallelResults(
    results: PromiseSettledResult<{
      checkName: string;
      error: string | null;
      result: ReviewSummary | null;
    }>[],
    checkNames: string[],
    debug?: boolean,
    _stoppedEarly?: boolean
  ): ReviewSummary {
    const aggregatedIssues: ReviewSummary['issues'] = [];
    const debugInfo: string[] = [];

    results.forEach((result, index) => {
      const checkName = checkNames[index];

      if (result.status === 'fulfilled') {
        const checkResult = result.value;

        if (checkResult.error) {
          logger.debug(`🔧 Debug: Check ${checkName} failed: ${checkResult.error}`);
          debugInfo.push(`❌ Check "${checkName}" failed: ${checkResult.error}`);

          // Check if this is a critical error
          const isCriticalError =
            checkResult.error.includes('API rate limit') ||
            checkResult.error.includes('403') ||
            checkResult.error.includes('401') ||
            checkResult.error.includes('authentication') ||
            checkResult.error.includes('API key');

          // Add error as an issue with appropriate severity
          aggregatedIssues.push({
            file: 'system',
            line: 0,
            endLine: undefined,
            ruleId: `${checkName}/error`,
            message: `Check "${checkName}" failed: ${checkResult.error}`,
            severity: isCriticalError ? 'critical' : 'error',
            category: 'logic',
            suggestion: isCriticalError
              ? 'Please check your API credentials and rate limits'
              : undefined,
            replacement: undefined,
          });
        } else if (checkResult.result) {
          logger.debug(
            `🔧 Debug: Check ${checkName} succeeded with ${(checkResult.result.issues || []).length} issues`
          );
          debugInfo.push(
            `✅ Check "${checkName}" completed: ${(checkResult.result.issues || []).length} issues found`
          );

          // Issues are already prefixed and enriched with group/schema info
          aggregatedIssues.push(...(checkResult.result.issues || []));
        }
      } else {
        const errorMessage =
          result.reason instanceof Error ? result.reason.message : String(result.reason);
        logger.debug(`🔧 Debug: Check ${checkName} promise rejected: ${errorMessage}`);
        debugInfo.push(`❌ Check "${checkName}" promise rejected: ${errorMessage}`);

        // Check if this is a critical error
        const isCriticalError =
          errorMessage.includes('API rate limit') ||
          errorMessage.includes('403') ||
          errorMessage.includes('401') ||
          errorMessage.includes('authentication') ||
          errorMessage.includes('API key');

        aggregatedIssues.push({
          file: 'system',
          line: 0,
          endLine: undefined,
          ruleId: `${checkName}/promise-error`,
          message: `Check "${checkName}" execution failed: ${errorMessage}`,
          severity: isCriticalError ? 'critical' : 'error',
          category: 'logic',
          suggestion: isCriticalError
            ? 'Please check your API credentials and rate limits'
            : undefined,
          replacement: undefined,
        });
      }
    });

    if (debug) {
      console.error(
        `🔧 Debug: Aggregated ${aggregatedIssues.length} issues from ${results.length} checks`
      );
    }

    // Apply issue suppression filtering
    const suppressionEnabled = this.config?.output?.suppressionEnabled !== false;
    const issueFilter = new IssueFilter(suppressionEnabled);
    const filteredIssues = issueFilter.filterIssues(aggregatedIssues, this.workingDirectory);

    // Collect debug information when debug mode is enabled
    let aggregatedDebug: import('./ai-review-service').AIDebugInfo | undefined;
    if (debug) {
      // Find the first successful result with debug information to use as template
      const debugResults = results
        .map((result, index) => ({
          result,
          checkName: checkNames[index],
        }))
        .filter(({ result }) => result.status === 'fulfilled' && result.value?.result?.debug);

      if (debugResults.length > 0) {
        const firstResult = debugResults[0].result;
        if (firstResult.status === 'fulfilled') {
          const firstDebug = firstResult.value!.result!.debug!;
          const totalProcessingTime = debugResults.reduce((sum, { result }) => {
            if (result.status === 'fulfilled') {
              return sum + (result.value!.result!.debug!.processingTime || 0);
            }
            return sum;
          }, 0);

          aggregatedDebug = {
            // Use first result as template for provider/model info
            provider: firstDebug.provider,
            model: firstDebug.model,
            apiKeySource: firstDebug.apiKeySource,
            // Aggregate processing time from all checks
            processingTime: totalProcessingTime,
            // Combine prompts with check names
            prompt: debugResults
              .map(({ checkName, result }) => {
                if (result.status === 'fulfilled') {
                  return `[${checkName}]\n${result.value!.result!.debug!.prompt}`;
                }
                return `[${checkName}] Error: Promise was rejected`;
              })
              .join('\n\n'),
            // Combine responses
            rawResponse: debugResults
              .map(({ checkName, result }) => {
                if (result.status === 'fulfilled') {
                  return `[${checkName}]\n${result.value!.result!.debug!.rawResponse}`;
                }
                return `[${checkName}] Error: Promise was rejected`;
              })
              .join('\n\n'),
            promptLength: debugResults.reduce((sum, { result }) => {
              if (result.status === 'fulfilled') {
                return sum + (result.value!.result!.debug!.promptLength || 0);
              }
              return sum;
            }, 0),
            responseLength: debugResults.reduce((sum, { result }) => {
              if (result.status === 'fulfilled') {
                return sum + (result.value!.result!.debug!.responseLength || 0);
              }
              return sum;
            }, 0),
            jsonParseSuccess: debugResults.every(({ result }) => {
              if (result.status === 'fulfilled') {
                return result.value!.result!.debug!.jsonParseSuccess;
              }
              return false;
            }),
            errors: debugResults.flatMap(({ result, checkName }) => {
              if (result.status === 'fulfilled') {
                return (result.value!.result!.debug!.errors || []).map(
                  (error: string) => `[${checkName}] ${error}`
                );
              }
              return [`[${checkName}] Promise was rejected`];
            }),
            timestamp: new Date().toISOString(),
            // Add additional debug information for parallel execution
            totalApiCalls: debugResults.length,
            apiCallDetails: debugResults.map(({ checkName, result }) => {
              if (result.status === 'fulfilled') {
                return {
                  checkName,
                  provider: result.value!.result!.debug!.provider,
                  model: result.value!.result!.debug!.model,
                  processingTime: result.value!.result!.debug!.processingTime,
                  success: result.value!.result!.debug!.jsonParseSuccess,
                };
              }
              return {
                checkName,
                provider: 'unknown',
                model: 'unknown',
                processingTime: 0,
                success: false,
              };
            }),
          };
        }
      }
    }

    return {
      issues: filteredIssues,
      debug: aggregatedDebug,
    };
  }

  /**
   * Get available check types
   */
  static getAvailableCheckTypes(): string[] {
    const registry = CheckProviderRegistry.getInstance();
    const providerTypes = registry.getAvailableProviders();
    // Add standard focus-based checks
    const standardTypes = ['security', 'performance', 'style', 'architecture', 'all'];
    // Combine provider types with standard types (remove duplicates)
    return [...new Set([...providerTypes, ...standardTypes])];
  }

  /**
   * Validate check types
   */
  static validateCheckTypes(checks: string[]): { valid: string[]; invalid: string[] } {
    const availableChecks = CheckExecutionEngine.getAvailableCheckTypes();
    const valid: string[] = [];
    const invalid: string[] = [];

    for (const check of checks) {
      if (availableChecks.includes(check)) {
        valid.push(check);
      } else {
        invalid.push(check);
      }
    }

    return { valid, invalid };
  }

  /**
   * List available providers with their status
   */
  async listProviders(): Promise<
    Array<{
      name: string;
      description: string;
      available: boolean;
      requirements: string[];
    }>
  > {
    return await this.providerRegistry.listProviders();
  }

  /**
   * Create a mock Octokit instance for local analysis
   */
  private createMockOctokit(): MockOctokit {
    // Create simple mock functions that return promises
    const mockGet = async () => ({
      data: {
        number: 0,
        title: 'Local Analysis',
        body: 'Local repository analysis',
        user: { login: 'local-user' },
        base: { ref: 'main' },
        head: { ref: 'HEAD' },
      },
    });

    const mockListFiles = async () => ({
      data: [],
    });

    const mockListComments = async () => ({
      data: [],
    });

    const mockCreateComment = async () => ({
      data: { id: 1 },
    });

    return {
      rest: {
        pulls: {
          get: mockGet,
          listFiles: mockListFiles,
        },
        issues: {
          listComments: mockListComments,
          createComment: mockCreateComment,
        },
      },
      request: async () => ({ data: {} }),
      graphql: async () => ({}),
      log: {
        debug: () => {},
        info: () => {},
        warn: () => {},
        error: () => {},
      },
      hook: {
        before: () => {},
        after: () => {},
        error: () => {},
        wrap: () => {},
      },
      auth: async () => ({ token: 'mock-token' }),
    };
  }

  /**
   * Create an error result
   */
  private createErrorResult(
    repositoryInfo: GitRepositoryInfo,
    errorMessage: string,
    startTime: number,
    timestamp: string,
    checksExecuted: string[]
  ): AnalysisResult {
    const executionTime = Date.now() - startTime;

    return {
      repositoryInfo,
      reviewSummary: {
        issues: [
          {
            file: 'system',
            line: 0,
            endLine: undefined,
            ruleId: 'system/error',
            message: errorMessage,
            severity: 'error',
            category: 'logic',
            suggestion: undefined,
            replacement: undefined,
          },
        ],
      },
      executionTime,
      timestamp,
      checksExecuted,
    };
  }

  /**
   * Check if a task result should trigger fail-fast behavior
   */
  private isFailFastCandidate(value: unknown): value is {
    error?: string;
    result?: { issues?: Array<{ severity?: string }> };
  } {
    if (typeof value !== 'object' || value === null) {
      return false;
    }

    const candidate = value as {
      error?: unknown;
      result?: unknown;
    };

    if (candidate.error !== undefined && typeof candidate.error !== 'string') {
      return false;
    }

    if (candidate.result !== undefined) {
      if (typeof candidate.result !== 'object' || candidate.result === null) {
        return false;
      }

      const issues = (candidate.result as { issues?: unknown }).issues;
      if (issues !== undefined && !Array.isArray(issues)) {
        return false;
      }
    }

    return true;
  }

  private shouldFailFast(result: unknown): boolean {
    if (!this.isFailFastCandidate(result)) {
      return false;
    }

    if (result.error) {
      return true;
    }

    // If the result has a result with critical or error issues, it should fail fast
    const issues = result.result?.issues;
    if (Array.isArray(issues)) {
      return issues.some(issue => issue?.severity === 'error' || issue?.severity === 'critical');
    }

    return false;
  }

  /**
   * Check if the working directory is a valid git repository
   */
  async isGitRepository(): Promise<boolean> {
    try {
      const repositoryInfo = await this.gitAnalyzer.analyzeRepository();
      return repositoryInfo.isGitRepository;
    } catch {
      return false;
    }
  }

  /**
   * Evaluate failure conditions for a check result
   */
  async evaluateFailureConditions(
    checkName: string,
    reviewSummary: ReviewSummary,
    config?: import('./types/config').VisorConfig
  ): Promise<FailureConditionResult[]> {
    if (!config) {
      return [];
    }

    const checkConfig = config.checks[checkName];
    const checkSchema =
      typeof checkConfig?.schema === 'object' ? 'custom' : checkConfig?.schema || '';
    const checkGroup = checkConfig?.group || '';

    // Handle new simple fail_if syntax
    const globalFailIf = config.fail_if;
    const checkFailIf = checkConfig?.fail_if;

    // If using new fail_if syntax
    if (globalFailIf || checkFailIf) {
      const results: FailureConditionResult[] = [];

      // Evaluate global fail_if
      if (globalFailIf) {
        const failed = await this.failureEvaluator.evaluateSimpleCondition(
          checkName,
          checkSchema,
          checkGroup,
          reviewSummary,
          globalFailIf
        );

        if (failed) {
          logger.warn(`⚠️  Check "${checkName}" - global fail_if condition met: ${globalFailIf}`);
          results.push({
            conditionName: 'global_fail_if',
            expression: globalFailIf,
            failed: true,
            severity: 'error',
            message: 'Global failure condition met',
            haltExecution: false,
          });
        } else {
          logger.debug(`✓ Check "${checkName}" - global fail_if condition passed`);
        }
      }

      // Evaluate check-specific fail_if (overrides global if present)
      if (checkFailIf) {
        const failed = await this.failureEvaluator.evaluateSimpleCondition(
          checkName,
          checkSchema,
          checkGroup,
          reviewSummary,
          checkFailIf
        );

        if (failed) {
          logger.warn(`⚠️  Check "${checkName}" - fail_if condition met: ${checkFailIf}`);
          results.push({
            conditionName: `${checkName}_fail_if`,
            expression: checkFailIf,
            failed: true,
            severity: 'error',
            message: `Check ${checkName} failure condition met`,
            haltExecution: false,
          });
        } else {
          logger.debug(`✓ Check "${checkName}" - fail_if condition passed`);
        }
      }

      return results;
    }

    // Fall back to old failure_conditions syntax
    const globalConditions = config.failure_conditions;
    const checkConditions = checkConfig?.failure_conditions;

    return await this.failureEvaluator.evaluateConditions(
      checkName,
      checkSchema,
      checkGroup,
      reviewSummary,
      globalConditions,
      checkConditions
    );
  }

  /**
   * Get repository status summary
   */
  async getRepositoryStatus(): Promise<{
    isGitRepository: boolean;
    hasChanges: boolean;
    branch: string;
    filesChanged: number;
  }> {
    try {
      const repositoryInfo = await this.gitAnalyzer.analyzeRepository();
      return {
        isGitRepository: repositoryInfo.isGitRepository,
        hasChanges: repositoryInfo.files.length > 0,
        branch: repositoryInfo.head,
        filesChanged: repositoryInfo.files.length,
      };
    } catch {
      return {
        isGitRepository: false,
        hasChanges: false,
        branch: 'unknown',
        filesChanged: 0,
      };
    }
  }

  /**
   * Initialize GitHub check runs for each configured check
   */
  private async initializeGitHubChecks(
    options: CheckExecutionOptions,
    logFn: (message: string) => void
  ): Promise<void> {
    if (
      !options.githubChecks?.octokit ||
      !options.githubChecks.owner ||
      !options.githubChecks.repo ||
      !options.githubChecks.headSha
    ) {
      logFn('⚠️ GitHub checks enabled but missing required parameters');
      return;
    }

    try {
      this.githubCheckService = new GitHubCheckService(options.githubChecks.octokit);
      this.checkRunMap = new Map();
      this.githubContext = {
        owner: options.githubChecks.owner,
        repo: options.githubChecks.repo,
      };

      logFn(`🔍 Creating GitHub check runs for ${options.checks.length} checks...`);

      for (const checkName of options.checks) {
        try {
          const checkRunOptions: CheckRunOptions = {
            owner: options.githubChecks.owner,
            repo: options.githubChecks.repo,
            head_sha: options.githubChecks.headSha,
            name: `Visor: ${checkName}`,
            external_id: `visor-${checkName}-${options.githubChecks.headSha.substring(0, 7)}`,
          };

          const checkRun = await this.githubCheckService.createCheckRun(checkRunOptions, {
            title: `${checkName} Analysis`,
            summary: `Running ${checkName} check using AI-powered analysis...`,
          });

          this.checkRunMap.set(checkName, checkRun);
          logFn(`✅ Created check run for ${checkName}: ${checkRun.url}`);
        } catch (error) {
          logFn(`❌ Failed to create check run for ${checkName}: ${error}`);
        }
      }
    } catch (error) {
      // Check if this is a permissions error
      if (
        error instanceof Error &&
        (error.message.includes('403') || error.message.includes('checks:write'))
      ) {
        logFn(
          '⚠️ GitHub checks API not available - insufficient permissions. Check runs will be skipped.'
        );
        logFn('💡 To enable check runs, ensure your GitHub token has "checks:write" permission.');
        this.githubCheckService = undefined;
        this.checkRunMap = undefined;
      } else {
        logFn(`❌ Failed to initialize GitHub check runs: ${error}`);
        this.githubCheckService = undefined;
        this.checkRunMap = undefined;
      }
    }
  }

  /**
   * Update GitHub check runs to in-progress status
   */
  private async updateGitHubChecksInProgress(options: CheckExecutionOptions): Promise<void> {
    if (
      !this.githubCheckService ||
      !this.checkRunMap ||
      !options.githubChecks?.owner ||
      !options.githubChecks.repo
    ) {
      return;
    }

    for (const [checkName, checkRun] of this.checkRunMap) {
      try {
        await this.githubCheckService.updateCheckRunInProgress(
          options.githubChecks.owner,
          options.githubChecks.repo,
          checkRun.id,
          {
            title: `Analyzing with ${checkName}...`,
            summary: `AI-powered analysis is in progress for ${checkName} check.`,
          }
        );
        console.log(`🔄 Updated ${checkName} check to in-progress status`);
      } catch (error) {
        console.error(`❌ Failed to update ${checkName} check to in-progress: ${error}`);
      }
    }
  }

  /**
   * Complete GitHub check runs with results
   */
  private async completeGitHubChecksWithResults(
    reviewSummary: ReviewSummary,
    options: CheckExecutionOptions,
    prInfo: import('./pr-analyzer').PRInfo
  ): Promise<void> {
    if (
      !this.githubCheckService ||
      !this.checkRunMap ||
      !options.githubChecks?.owner ||
      !options.githubChecks.repo
    ) {
      return;
    }

    // Group issues by check name
    const issuesByCheck = new Map<string, import('./reviewer').ReviewIssue[]>();

    // Initialize empty arrays for all checks
    for (const checkName of this.checkRunMap.keys()) {
      issuesByCheck.set(checkName, []);
    }

    // Group issues by their check name
    for (const issue of reviewSummary.issues || []) {
      if (issue.checkName && issuesByCheck.has(issue.checkName)) {
        issuesByCheck.get(issue.checkName)!.push(issue);
      }
    }

    console.log(`🏁 Completing ${this.checkRunMap.size} GitHub check runs...`);

    for (const [checkName, checkRun] of this.checkRunMap) {
      try {
        const checkIssues = issuesByCheck.get(checkName) || [];

        // Evaluate failure conditions for this specific check
        const failureResults = await this.evaluateFailureConditions(
          checkName,
          { issues: checkIssues },
          options.config
        );

        await this.githubCheckService.completeCheckRun(
          options.githubChecks.owner,
          options.githubChecks.repo,
          checkRun.id,
          checkName,
          failureResults,
          checkIssues,
          undefined, // executionError
          prInfo.files.map((f: import('./pr-analyzer').PRFile) => f.filename), // filesChangedInCommit
          options.githubChecks.prNumber, // prNumber
          options.githubChecks.headSha // currentCommitSha
        );

        console.log(`✅ Completed ${checkName} check with ${checkIssues.length} issues`);
      } catch (error) {
        console.error(`❌ Failed to complete ${checkName} check: ${error}`);

        // Try to mark the check as failed due to execution error
        try {
          await this.githubCheckService.completeCheckRun(
            options.githubChecks.owner,
            options.githubChecks.repo,
            checkRun.id,
            checkName,
            [],
            [],
            error instanceof Error ? error.message : 'Unknown error occurred'
          );
        } catch (finalError) {
          console.error(`❌ Failed to mark ${checkName} check as failed: ${finalError}`);
        }
      }
    }
  }

  /**
   * Complete GitHub check runs with error status
   */
  private async completeGitHubChecksWithError(errorMessage: string): Promise<void> {
    if (!this.githubCheckService || !this.checkRunMap || !this.githubContext) {
      return;
    }

    console.log(`❌ Completing ${this.checkRunMap.size} GitHub check runs with error...`);

    for (const [checkName, checkRun] of this.checkRunMap) {
      try {
        await this.githubCheckService.completeCheckRun(
          this.githubContext.owner,
          this.githubContext.repo,
          checkRun.id,
          checkName,
          [],
          [],
          errorMessage
        );
        console.log(`❌ Completed ${checkName} check with error: ${errorMessage}`);
      } catch (error) {
        console.error(`❌ Failed to complete ${checkName} check with error: ${error}`);
      }
    }
  }

  /**
   * Filter checks based on their event triggers to prevent execution of checks
   * that shouldn't run for the current event type
   */
  private filterChecksByEvent(
    checks: string[],
    config?: import('./types/config').VisorConfig,
    prInfo?: PRInfo,
    logFn?: (message: string) => void,
    debug?: boolean
  ): string[] {
    if (!config?.checks) {
      // No config available, return all checks (fallback behavior)
      return checks;
    }

    // If we have event context from GitHub (prInfo with eventType), apply strict filtering
    // Otherwise (CLI, tests), use conservative filtering
    const prInfoWithEvent = prInfo as PRInfo & {
      eventType?: import('./types/config').EventTrigger;
    };
    const hasEventContext =
      prInfoWithEvent && 'eventType' in prInfoWithEvent && prInfoWithEvent.eventType;

    if (hasEventContext) {
      // GitHub Action context - apply strict event filtering
      const currentEvent = prInfoWithEvent.eventType!;
      if (debug) {
        logFn?.(`🔧 Debug: GitHub Action context, current event: ${currentEvent}`);
      }

      const filteredChecks: string[] = [];
      for (const checkName of checks) {
        const checkConfig = config.checks[checkName];
        if (!checkConfig) {
          filteredChecks.push(checkName);
          continue;
        }

        const eventTriggers = checkConfig.on || [];
        if (eventTriggers.length === 0) {
          // No triggers specified, include it
          filteredChecks.push(checkName);
          if (debug) {
            logFn?.(`🔧 Debug: Check '${checkName}' has no event triggers, including`);
          }
        } else if (eventTriggers.includes(currentEvent)) {
          // Check matches current event
          filteredChecks.push(checkName);
          if (debug) {
            logFn?.(`🔧 Debug: Check '${checkName}' matches event '${currentEvent}', including`);
          }
        } else {
          // Check doesn't match current event
          if (debug) {
            logFn?.(
              `🔧 Debug: Check '${checkName}' does not match event '${currentEvent}' (triggers: ${JSON.stringify(eventTriggers)}), skipping`
            );
          }
        }
      }
      return filteredChecks;
    } else {
      // CLI/Test context - conservative filtering (only exclude manual-only checks)
      if (debug) {
        logFn?.(`🔧 Debug: CLI/Test context, using conservative filtering`);
      }

      const filteredChecks: string[] = [];
      for (const checkName of checks) {
        const checkConfig = config.checks[checkName];
        if (!checkConfig) {
          filteredChecks.push(checkName);
          continue;
        }

        const eventTriggers = checkConfig.on || [];

        // Only exclude checks that are explicitly manual-only
        if (eventTriggers.length === 1 && eventTriggers[0] === 'manual') {
          if (debug) {
            logFn?.(`🔧 Debug: Check '${checkName}' is manual-only, skipping`);
          }
        } else {
          filteredChecks.push(checkName);
          if (debug) {
            logFn?.(
              `🔧 Debug: Check '${checkName}' included (triggers: ${JSON.stringify(eventTriggers)})`
            );
          }
        }
      }
      return filteredChecks;
    }
  }

  /**
   * Determine the current event type from PR info
   */
  private getCurrentEventType(prInfo?: PRInfo): import('./types/config').EventTrigger {
    if (!prInfo) {
      return 'pr_opened'; // Default fallback
    }

    // For now, assume all PR-related operations are 'pr_updated' since we don't have
    // direct access to the original GitHub event here. This is a simplification.
    // In the future, we could pass the actual event type through the call chain.

    // The key insight is that issue-assistant should only run on issue_opened/issue_comment
    // events, which don't generate PRInfo objects in the first place.
    return 'pr_updated';
  }

  /**
   * Initialize execution statistics for a check
   */
  private initializeCheckStats(checkName: string): void {
    this.executionStats.set(checkName, {
      checkName,
      totalRuns: 0,
      successfulRuns: 0,
      failedRuns: 0,
      skipped: false,
      totalDuration: 0,
      issuesFound: 0,
      issuesBySeverity: {
        critical: 0,
        error: 0,
        warning: 0,
        info: 0,
      },
      perIterationDuration: [],
    });
  }

  /**
   * Record the start of a check iteration
   * Returns the start timestamp for duration tracking
   */
  private recordIterationStart(_checkName: string): number {
    return Date.now();
  }

  /**
   * Record completion of a check iteration
   */
  private recordIterationComplete(
    checkName: string,
    startTime: number,
    success: boolean,
    issues: ReviewIssue[],
    output?: unknown
  ): void {
    const stats = this.executionStats.get(checkName);
    if (!stats) return;

    const duration = Date.now() - startTime;
    stats.totalRuns++;
    if (success) {
      stats.successfulRuns++;
    } else {
      stats.failedRuns++;
    }
    stats.totalDuration += duration;
    stats.perIterationDuration!.push(duration);

    // Count issues by severity
    for (const issue of issues) {
      stats.issuesFound++;
      if (issue.severity === 'critical') stats.issuesBySeverity.critical++;
      else if (issue.severity === 'error') stats.issuesBySeverity.error++;
      else if (issue.severity === 'warning') stats.issuesBySeverity.warning++;
      else if (issue.severity === 'info') stats.issuesBySeverity.info++;
    }

    // Track outputs produced
    if (output !== undefined) {
      stats.outputsProduced = (stats.outputsProduced || 0) + 1;
    }
  }

  /**
   * Record that a check was skipped
   */
  private recordSkip(
    checkName: string,
    reason: 'if_condition' | 'fail_fast' | 'dependency_failed',
    condition?: string
  ): void {
    const stats = this.executionStats.get(checkName);
    if (!stats) return;

    stats.skipped = true;
    stats.skipReason = reason;
    if (condition) {
      stats.skipCondition = condition;
    }
  }

  /**
   * Record forEach preview items
   */
  private recordForEachPreview(checkName: string, items: unknown[]): void {
    const stats = this.executionStats.get(checkName);
    if (!stats || !items.length) return;

    // Store preview of first 3 items
    const preview = items.slice(0, 3).map(item => {
      const str = typeof item === 'string' ? item : JSON.stringify(item);
      return str.length > 50 ? str.substring(0, 47) + '...' : str;
    });

    if (items.length > 3) {
      preview.push(`...${items.length - 3} more`);
    }

    stats.forEachPreview = preview;
  }

  /**
   * Record an error for a check
   */
  private recordError(checkName: string, error: Error | string): void {
    const stats = this.executionStats.get(checkName);
    if (!stats) return;

    stats.errorMessage = error instanceof Error ? error.message : String(error);
  }

  /**
   * Build the final execution statistics object
   */
  private buildExecutionStatistics(): ExecutionStatistics {
    const checks = Array.from(this.executionStats.values());
    const totalExecutions = checks.reduce((sum, s) => sum + s.totalRuns, 0);
    const successfulExecutions = checks.reduce((sum, s) => sum + s.successfulRuns, 0);
    const failedExecutions = checks.reduce((sum, s) => sum + s.failedRuns, 0);
    const skippedChecks = checks.filter(s => s.skipped).length;
    const totalDuration = checks.reduce((sum, s) => sum + s.totalDuration, 0);

    return {
      totalChecksConfigured: checks.length,
      totalExecutions,
      successfulExecutions,
      failedExecutions,
      skippedChecks,
      totalDuration,
      checks,
    };
  }

  /**
   * Truncate a string to max length with ellipsis
   */
  private truncate(str: string, maxLen: number): string {
    if (str.length <= maxLen) return str;
    return str.substring(0, maxLen - 3) + '...';
  }

  /**
   * Format the Status column for execution summary table
   */
  private formatStatusColumn(stats: CheckExecutionStats): string {
    if (stats.skipped) {
      if (stats.skipReason === 'if_condition') return '⏭ if';
      if (stats.skipReason === 'fail_fast') return '⏭ ff';
      if (stats.skipReason === 'dependency_failed') return '⏭ dep';
      return '⏭';
    }

    if (stats.totalRuns === 0) return '-';

    const symbol = stats.failedRuns === 0 ? '✔' : stats.successfulRuns === 0 ? '✖' : '✔/✖';

    // Show iteration count if > 1
    if (stats.totalRuns > 1) {
      if (stats.failedRuns > 0 && stats.successfulRuns > 0) {
        // Partial success
        return `${symbol} ${stats.successfulRuns}/${stats.totalRuns}`;
      } else {
        // All success or all failed
        return `${symbol} ×${stats.totalRuns}`;
      }
    }

    return symbol;
  }

  /**
   * Format the Details column for execution summary table
   */
  private formatDetailsColumn(stats: CheckExecutionStats): string {
    const parts: string[] = [];

    // Outputs produced (forEach)
    if (stats.outputsProduced && stats.outputsProduced > 0) {
      parts.push(`→${stats.outputsProduced}`);
    }

    // Critical issues
    if (stats.issuesBySeverity.critical > 0) {
      parts.push(`${stats.issuesBySeverity.critical}🔴`);
    }

    // Warnings
    if (stats.issuesBySeverity.warning > 0) {
      parts.push(`${stats.issuesBySeverity.warning}⚠️`);
    }

    // Info (only if no critical/warnings)
    if (
      stats.issuesBySeverity.info > 0 &&
      stats.issuesBySeverity.critical === 0 &&
      stats.issuesBySeverity.warning === 0
    ) {
      parts.push(`${stats.issuesBySeverity.info}💡`);
    }

    // Error message or skip condition
    if (stats.errorMessage) {
      parts.push(this.truncate(stats.errorMessage, 20));
    } else if (stats.skipCondition) {
      parts.push(this.truncate(stats.skipCondition, 20));
    }

    return parts.join(' ');
  }

  /**
   * Log the execution summary table
   */
  private logExecutionSummary(stats: ExecutionStatistics): void {
    const totalIssues = stats.checks.reduce((sum, s) => sum + s.issuesFound, 0);
    const criticalIssues = stats.checks.reduce((sum, s) => sum + s.issuesBySeverity.critical, 0);
    const warningIssues = stats.checks.reduce((sum, s) => sum + s.issuesBySeverity.warning, 0);
    const durationSec = (stats.totalDuration / 1000).toFixed(1);

    // Summary box
    const summaryTable = new (require('cli-table3'))({
      style: {
        head: [],
        border: [],
      },
      colWidths: [41],
    });

    summaryTable.push(
      [`Execution Complete (${durationSec}s)`],
      [`Checks: ${stats.totalChecksConfigured} configured → ${stats.totalExecutions} executions`],
      [
        `Status: ${stats.successfulExecutions} ✔ │ ${stats.failedExecutions} ✖ │ ${stats.skippedChecks} ⏭`,
      ]
    );

    if (totalIssues > 0) {
      let issuesLine = `Issues: ${totalIssues} total`;
      if (criticalIssues > 0) issuesLine += ` (${criticalIssues} 🔴`;
      if (warningIssues > 0) issuesLine += `${criticalIssues > 0 ? ' ' : ' ('}${warningIssues} ⚠️)`;
      else if (criticalIssues > 0) issuesLine += ')';
      summaryTable.push([issuesLine]);
    }

    logger.info('');
    logger.info(summaryTable.toString());

    // Details table
    logger.info('');
    logger.info('Check Details:');

    const detailsTable = new (require('cli-table3'))({
      head: ['Check', 'Duration', 'Status', 'Details'],
      colWidths: [21, 10, 10, 21],
      style: {
        head: ['cyan'],
        border: ['grey'],
      },
    });

    for (const checkStats of stats.checks) {
      const duration = checkStats.skipped
        ? '-'
        : `${(checkStats.totalDuration / 1000).toFixed(1)}s`;
      const status = this.formatStatusColumn(checkStats);
      const details = this.formatDetailsColumn(checkStats);

      detailsTable.push([checkStats.checkName, duration, status, details]);
    }

    logger.info(detailsTable.toString());

    // Legend
    logger.info('');
    logger.info(
      'Legend: ✔=success │ ✖=failed │ ⏭=skipped │ ×N=iterations │ →N=outputs │ N🔴=critical │ N⚠️=warnings'
    );
  }
}<|MERGE_RESOLUTION|>--- conflicted
+++ resolved
@@ -2557,7 +2557,6 @@
                     }
                   }
 
-<<<<<<< HEAD
                   // Record normal (non-forEach) execution
                   // If this check depends on a forEach parent but we didn't take the forEach path
                   // (e.g., due to missing flags on the parent summary), emit minimal foreach item spans
@@ -2619,22 +2618,6 @@
                     finalResult.issues || [],
                     (finalResult as any).output
                   );
-=======
-            if (debug) {
-              log(
-                `🔧 Debug: Completed check: ${checkName}, issues found: ${(finalResult.issues || []).length}`
-              );
-            }
-
-            // Track cloned session IDs for cleanup
-            if (finalResult.sessionId) {
-              sessionIds.set(checkName, finalResult.sessionId);
-              if (debug) {
-                log(`🔧 Debug: Tracked cloned session for cleanup: ${finalResult.sessionId}`);
-              }
-            }
-          }
->>>>>>> 01063b49
 
                   if (checkConfig.forEach) {
                     try {
@@ -2653,6 +2636,15 @@
                     log(
                       `🔧 Debug: Completed check: ${checkName}, issues found: ${(finalResult.issues || []).length}`
                     );
+                  }
+
+                  // Track cloned session IDs returned by provider for cleanup
+                  const frAny = finalResult as unknown as { sessionId?: string };
+                  if (frAny && typeof frAny.sessionId === 'string' && frAny.sessionId) {
+                    sessionIds.set(checkName, frAny.sessionId);
+                    if (debug) {
+                      log(`🔧 Debug: Tracked cloned session for cleanup: ${frAny.sessionId}`);
+                    }
                   }
                 }
 
@@ -2902,14 +2894,14 @@
     }
 
     // Cleanup sessions BEFORE printing summary to avoid mixing debug logs with table output
-    if (sessionIds.size > 0 && debug) {
-      log(`🧹 Cleaning up ${sessionIds.size} AI sessions...`);
+    if (sessionIds.size > 0) {
+      if (debug) log(`🧹 Cleaning up ${sessionIds.size} AI sessions...`);
       for (const [checkName, sessionId] of sessionIds) {
         try {
           sessionRegistry.unregisterSession(sessionId);
-          log(`🗑️ Cleaned up session for check ${checkName}: ${sessionId}`);
+          if (debug) log(`🗑️ Cleaned up session for check ${checkName}: ${sessionId}`);
         } catch (error) {
-          log(`⚠️ Failed to cleanup session for check ${checkName}: ${error}`);
+          if (debug) log(`⚠️ Failed to cleanup session for check ${checkName}: ${error}`);
         }
       }
     }
