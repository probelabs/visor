--- conflicted
+++ resolved
@@ -20,16 +20,12 @@
 import { logger } from './logger';
 import Sandbox from '@nyariv/sandboxjs';
 import { VisorConfig, OnFailConfig, OnSuccessConfig } from './types/config';
-<<<<<<< HEAD
-import { createPermissionHelpers, detectLocalMode } from './utils/author-permissions';
-import { MemoryStore } from './memory-store';
-=======
 import {
   createPermissionHelpers,
   detectLocalMode,
   resolveAssociationFromEvent,
 } from './utils/author-permissions';
->>>>>>> 44cdd8f2
+import { MemoryStore } from './memory-store';
 
 type ExtendedReviewSummary = ReviewSummary & {
   output?: unknown;
