import { ProbeAgent } from '@probelabs/probe';
import type { ProbeAgentOptions } from '@probelabs/probe';
import { PRInfo } from './pr-analyzer';
import { ReviewSummary, ReviewIssue } from './reviewer';
import { SessionRegistry } from './session-registry';
import { logger } from './logger';
import { initializeTracer } from './utils/tracer-init';
import { processDiffWithOutline } from './utils/diff-processor';

/**
 * Helper function to log debug messages using the centralized logger
 */
function log(...args: unknown[]): void {
  logger.debug(args.join(' '));
}

/**
 * Extended ProbeAgent interface that includes tracing properties
 */
interface TracedProbeAgent extends ProbeAgent {
  tracer?: unknown; // SimpleTelemetry tracer (probe removed AppTracer)
  _telemetryConfig?: unknown; // SimpleTelemetry config (probe removed TelemetryConfig)
  _traceFilePath?: string;
}

/**
 * Extended ProbeAgentOptions interface that includes tracing properties
 */
interface TracedProbeAgentOptions extends ProbeAgentOptions {
  tracer?: unknown; // SimpleTelemetry tracer
  _telemetryConfig?: unknown; // SimpleTelemetry config
  _traceFilePath?: string;
}

export interface AIReviewConfig {
  apiKey?: string; // From env: GOOGLE_API_KEY, ANTHROPIC_API_KEY, OPENAI_API_KEY, CLAUDE_CODE_API_KEY, or AWS credentials
  model?: string; // From env: MODEL_NAME (e.g., gemini-2.5-pro-preview-06-05)
  timeout?: number; // Default: 600000ms (10 minutes)
  provider?: 'google' | 'anthropic' | 'openai' | 'bedrock' | 'mock' | 'claude-code';
  debug?: boolean; // Enable debug mode
  tools?: Array<{ name: string; [key: string]: unknown }>; // (unused) Legacy tool listing
  // Pass-through MCP server configuration for ProbeAgent
  mcpServers?: Record<string, import('./types/config').McpServerConfig>;
  // Enable delegate tool for task distribution to subagents
  enableDelegate?: boolean;
<<<<<<< HEAD
  // Retry configuration for AI provider calls
  retry?: import('./types/config').AIRetryConfig;
  // Fallback configuration for provider failures
  fallback?: import('./types/config').AIFallbackConfig;
=======
  // Enable Edit and Create tools for file modification
  allowEdit?: boolean;
>>>>>>> 528a5e91
}

export interface AIDebugInfo {
  /** The prompt sent to the AI */
  prompt: string;
  /** Raw response from the AI service */
  rawResponse: string;
  /** Provider used (google, anthropic, openai) */
  provider: string;
  /** Model used */
  model: string;
  /** API key source (for privacy, just show which env var) */
  apiKeySource: string;
  /** Processing time in milliseconds */
  processingTime: number;
  /** Prompt length in characters */
  promptLength: number;
  /** Response length in characters */
  responseLength: number;
  /** Any errors encountered */
  errors?: string[];
  /** Whether JSON parsing succeeded */
  jsonParseSuccess: boolean;
  /** Schema used for response validation */
  schema?: string;
  /** Schema name/type requested */
  schemaName?: string;
  /** Checks executed during this review */
  checksExecuted?: string[];
  /** Whether parallel execution was used */
  parallelExecution?: boolean;
  /** Timestamp when request was made */
  timestamp: string;
  /** Total API calls made */
  totalApiCalls?: number;
  /** Details about API calls made */
  apiCallDetails?: Array<{
    checkName: string;
    provider: string;
    model: string;
    processingTime: number;
    success: boolean;
  }>;
}

// REMOVED: ReviewFocus type - only use custom prompts from .visor.yaml

interface AIResponseFormat {
  // Array of issues for code review
  issues?: Array<{
    file: string;
    line: number;
    endLine?: number;
    ruleId: string;
    message: string;
    severity: 'info' | 'warning' | 'error' | 'critical';
    category: 'security' | 'performance' | 'style' | 'logic' | 'documentation';
    suggestion?: string;
    replacement?: string;
  }>;
}

export class AIReviewService {
  private config: AIReviewConfig;
  private sessionRegistry: SessionRegistry;

  constructor(config: AIReviewConfig = {}) {
    this.config = {
      timeout: 600000, // Increased timeout to 10 minutes for AI responses
      ...config,
    };

    this.sessionRegistry = SessionRegistry.getInstance();

    // Respect explicit provider if set (e.g., 'mock' during tests) — do not override from env
    const providerExplicit =
      typeof this.config.provider === 'string' && this.config.provider.length > 0;

    // Auto-detect provider and API key from environment only when provider not explicitly set
    if (!providerExplicit) {
      if (!this.config.apiKey) {
        if (process.env.CLAUDE_CODE_API_KEY) {
          this.config.apiKey = process.env.CLAUDE_CODE_API_KEY;
          this.config.provider = 'claude-code';
        } else if (process.env.GOOGLE_API_KEY) {
          this.config.apiKey = process.env.GOOGLE_API_KEY;
          this.config.provider = 'google';
        } else if (process.env.ANTHROPIC_API_KEY) {
          this.config.apiKey = process.env.ANTHROPIC_API_KEY;
          this.config.provider = 'anthropic';
        } else if (process.env.OPENAI_API_KEY) {
          this.config.apiKey = process.env.OPENAI_API_KEY;
          this.config.provider = 'openai';
        } else if (
          // Check for AWS Bedrock credentials
          (process.env.AWS_ACCESS_KEY_ID && process.env.AWS_SECRET_ACCESS_KEY) ||
          process.env.AWS_BEDROCK_API_KEY
        ) {
          // For Bedrock, we don't set apiKey as it uses AWS credentials
          // ProbeAgent will handle the authentication internally
          this.config.provider = 'bedrock';
          // Set a placeholder to pass validation
          this.config.apiKey = 'AWS_CREDENTIALS';
        }
      }
    }

    // Auto-detect model from environment
    if (!this.config.model && process.env.MODEL_NAME) {
      this.config.model = process.env.MODEL_NAME;
    }
  }

  // NOTE: per request, no additional redaction/encryption helpers are used.

  /**
   * Execute AI review using probe agent
   */
  async executeReview(
    prInfo: PRInfo,
    customPrompt: string,
    schema?: string | Record<string, unknown>,
    checkName?: string,
    sessionId?: string
  ): Promise<ReviewSummary> {
    const startTime = Date.now();
    const timestamp = new Date().toISOString();

    // Build prompt from custom instructions
    const prompt = await this.buildCustomPrompt(prInfo, customPrompt, schema);

    log(`Executing AI review with ${this.config.provider} provider...`);
    log(`🔧 Debug: Raw schema parameter: ${JSON.stringify(schema)} (type: ${typeof schema})`);
    log(`Schema type: ${schema || 'none (no schema)'}`);

    let debugInfo: AIDebugInfo | undefined;
    if (this.config.debug) {
      debugInfo = {
        prompt,
        rawResponse: '',
        provider: this.config.provider || 'unknown',
        model: this.config.model || 'default',
        apiKeySource: this.getApiKeySource(),
        processingTime: 0,
        promptLength: prompt.length,
        responseLength: 0,
        errors: [],
        jsonParseSuccess: false,
        timestamp,
        schemaName: typeof schema === 'object' ? 'custom' : schema,
        schema: undefined, // Will be populated when schema is loaded
      };
    }

    // Handle mock model/provider first (no API key needed)
    if (this.config.model === 'mock' || this.config.provider === 'mock') {
      log('🎭 Using mock AI model/provider for testing - skipping API key validation');
    } else {
      // Hydrate API key from environment even when provider is explicitly set
      if (!this.config.apiKey) {
        try {
          if (this.config.provider === 'google' && process.env.GOOGLE_API_KEY) {
            this.config.apiKey = process.env.GOOGLE_API_KEY;
          } else if (this.config.provider === 'anthropic' && process.env.ANTHROPIC_API_KEY) {
            this.config.apiKey = process.env.ANTHROPIC_API_KEY;
          } else if (this.config.provider === 'openai' && process.env.OPENAI_API_KEY) {
            this.config.apiKey = process.env.OPENAI_API_KEY;
          } else if (this.config.provider === 'claude-code' && process.env.CLAUDE_CODE_API_KEY) {
            this.config.apiKey = process.env.CLAUDE_CODE_API_KEY;
          }
        } catch {}
      }
      // Check if API key is available for real AI models
      if (!this.config.apiKey) {
        const errorMessage =
          'No API key configured. Please set GOOGLE_API_KEY, ANTHROPIC_API_KEY, OPENAI_API_KEY environment variable, or configure AWS credentials for Bedrock (AWS_ACCESS_KEY_ID and AWS_SECRET_ACCESS_KEY).';

        // In debug mode, proceed to call the (mocked) provider so tests can assert prompt/session behavior
        if (debugInfo) {
          debugInfo.errors = [errorMessage];
          debugInfo.rawResponse = 'API call attempted in debug without API key (test mode)';
          // Continue without returning; ProbeAgent is typically mocked under tests.
        } else {
          throw new Error(errorMessage);
        }
      }
    }

    try {
      const call = this.callProbeAgent(prompt, schema, debugInfo, checkName, sessionId);
      const timeoutMs = Math.max(0, this.config.timeout || 0);
      const { response, effectiveSchema } =
        timeoutMs > 0 ? await this.withTimeout(call, timeoutMs, 'AI review') : await call;
      const processingTime = Date.now() - startTime;

      if (debugInfo) {
        debugInfo.rawResponse = response;
        debugInfo.responseLength = response.length;
        debugInfo.processingTime = processingTime;
      }

      const result = this.parseAIResponse(response, debugInfo, effectiveSchema);

      if (debugInfo) {
        result.debug = debugInfo;
      }

      return result;
    } catch (error) {
      if (debugInfo) {
        debugInfo.errors = [error instanceof Error ? error.message : String(error)];
        debugInfo.processingTime = Date.now() - startTime;

        // In debug mode, return a review with the error captured
        return {
          issues: [
            {
              file: 'system',
              line: 0,
              ruleId: 'system/ai-execution-error',
              message: error instanceof Error ? error.message : String(error),
              severity: 'error',
              category: 'logic',
            },
          ],
          debug: debugInfo,
        };
      }
      throw error;
    }
  }

  /**
   * Execute AI review using session reuse - reuses an existing ProbeAgent session
   * @param sessionMode - 'clone' (default) clones history, 'append' shares history
   */
  async executeReviewWithSessionReuse(
    prInfo: PRInfo,
    customPrompt: string,
    parentSessionId: string,
    schema?: string | Record<string, unknown>,
    checkName?: string,
    sessionMode: 'clone' | 'append' = 'clone'
  ): Promise<ReviewSummary> {
    const startTime = Date.now();
    const timestamp = new Date().toISOString();

    // Ensure API key is hydrated from environment for explicit providers
    if (!this.config.apiKey) {
      try {
        if (this.config.provider === 'google' && process.env.GOOGLE_API_KEY) {
          this.config.apiKey = process.env.GOOGLE_API_KEY;
        } else if (this.config.provider === 'anthropic' && process.env.ANTHROPIC_API_KEY) {
          this.config.apiKey = process.env.ANTHROPIC_API_KEY;
        } else if (this.config.provider === 'openai' && process.env.OPENAI_API_KEY) {
          this.config.apiKey = process.env.OPENAI_API_KEY;
        } else if (this.config.provider === 'claude-code' && process.env.CLAUDE_CODE_API_KEY) {
          this.config.apiKey = process.env.CLAUDE_CODE_API_KEY;
        }
      } catch {}
    }
    // Get the existing session
    const existingAgent = this.sessionRegistry.getSession(parentSessionId);
    if (!existingAgent) {
      throw new Error(
        `Session not found for reuse: ${parentSessionId}. Ensure the parent check completed successfully.`
      );
    }

    // Build prompt from custom instructions
    // When reusing session, skip PR context since it's already in the conversation history
    const prompt = await this.buildCustomPrompt(prInfo, customPrompt, schema, {
      skipPRContext: true,
    });

    // Determine which agent to use based on session mode
    let agentToUse: typeof existingAgent;
    let currentSessionId: string;

    if (sessionMode === 'clone') {
      // Clone the session - creates a new agent with copied history
      // Include check name in the session ID for better tracing
      currentSessionId = `${checkName}-session-${Date.now()}`;
      log(
        `📋 Cloning AI session ${parentSessionId} → ${currentSessionId} for ${checkName} check...`
      );

      const clonedAgent = await this.sessionRegistry.cloneSession(
        parentSessionId,
        currentSessionId,
        checkName // Pass checkName for tracing
      );
      if (!clonedAgent) {
        throw new Error(`Failed to clone session ${parentSessionId}`);
      }
      agentToUse = clonedAgent;
    } else {
      // Append mode - use the same agent instance
      log(`🔄 Appending to AI session ${parentSessionId} (shared history)...`);
      agentToUse = existingAgent;
      currentSessionId = parentSessionId;
    }

    log(`🔧 Debug: Raw schema parameter: ${JSON.stringify(schema)} (type: ${typeof schema})`);
    log(`📋 Schema for this check: ${schema || 'none (no schema)'}`);
    if (sessionMode === 'clone') {
      log(`✅ Cloned agent will use NEW schema (${schema}) - parent schema does not persist`);
      log(`🔄 Clone operation ensures fresh agent with copied history but new configuration`);
    } else {
      log(`🔄 Append mode - using existing agent instance with shared history and configuration`);
    }

    let debugInfo: AIDebugInfo | undefined;
    if (this.config.debug) {
      debugInfo = {
        prompt,
        rawResponse: '',
        provider: this.config.provider || 'unknown',
        model: this.config.model || 'default',
        apiKeySource: this.getApiKeySource(),
        processingTime: 0,
        promptLength: prompt.length,
        responseLength: 0,
        errors: [],
        jsonParseSuccess: false,
        timestamp,
        schemaName: typeof schema === 'object' ? 'custom' : schema,
        schema: undefined, // Will be populated when schema is loaded
      };
    }

    try {
      // Use the determined agent (cloned or original)
      const call = this.callProbeAgentWithExistingSession(
        agentToUse,
        prompt,
        schema,
        debugInfo,
        checkName
      );
      const timeoutMs = Math.max(0, this.config.timeout || 0);
      const { response, effectiveSchema } =
        timeoutMs > 0 ? await this.withTimeout(call, timeoutMs, 'AI review (session)') : await call;
      const processingTime = Date.now() - startTime;

      if (debugInfo) {
        debugInfo.rawResponse = response;
        debugInfo.responseLength = response.length;
        debugInfo.processingTime = processingTime;
      }

      const result = this.parseAIResponse(response, debugInfo, effectiveSchema);

      // Expose the session ID used for this call so the engine can clean it up
      try {
        (result as any).sessionId = currentSessionId;
      } catch {}

      if (debugInfo) {
        result.debug = debugInfo;
      }

      // Include the session ID in the result for cleanup tracking
      // Only include if we created a new cloned session
      if (sessionMode === 'clone' && currentSessionId !== parentSessionId) {
        result.sessionId = currentSessionId;
      }

      return result;
    } catch (error) {
      if (debugInfo) {
        debugInfo.errors = [error instanceof Error ? error.message : String(error)];
        debugInfo.processingTime = Date.now() - startTime;

        // In debug mode, return a review with the error captured
        return {
          issues: [
            {
              file: 'system',
              line: 0,
              ruleId: 'system/ai-session-reuse-error',
              message: error instanceof Error ? error.message : String(error),
              severity: 'error',
              category: 'logic',
            },
          ],
          debug: debugInfo,
        };
      }
      throw error;
    }
  }

  /**
   * Promise timeout helper that rejects after ms if unresolved
   */
  private async withTimeout<T>(p: Promise<T>, ms: number, label = 'operation'): Promise<T> {
    let timer: NodeJS.Timeout | undefined;
    try {
      const timeout = new Promise<never>((_, reject) => {
        timer = setTimeout(() => reject(new Error(`${label} timed out after ${ms}ms`)), ms);
      });
      return (await Promise.race([p, timeout])) as T;
    } finally {
      if (timer) clearTimeout(timer);
    }
  }

  /**
   * Register a new AI session in the session registry
   */
  registerSession(sessionId: string, agent: TracedProbeAgent): void {
    this.sessionRegistry.registerSession(sessionId, agent);
  }

  /**
   * Cleanup a session from the registry
   */
  cleanupSession(sessionId: string): void {
    this.sessionRegistry.unregisterSession(sessionId);
  }

  /**
   * Build a custom prompt for AI review with XML-formatted data
   */
  private async buildCustomPrompt(
    prInfo: PRInfo,
    customInstructions: string,
    schema?: string | Record<string, unknown>,
    options?: { skipPRContext?: boolean; checkName?: string }
  ): Promise<string> {
    // When reusing sessions, skip PR context to avoid sending duplicate diff data
    const skipPRContext = options?.skipPRContext === true;

    // Check if we're using the code-review schema
    const isCodeReviewSchema = schema === 'code-review';

    const prContext = skipPRContext ? '' : await this.formatPRContext(prInfo, isCodeReviewSchema);
    const isIssue = (prInfo as PRInfo & { isIssue?: boolean }).isIssue === true;

    if (isIssue) {
      // Issue context - no code analysis needed
      if (skipPRContext) {
        // Session reuse: just send new instructions
        return `<instructions>
${customInstructions}
</instructions>`;
      }

      return `<review_request>
  <instructions>
${customInstructions}
  </instructions>

  <context>
${prContext}
  </context>

  <rules>
    <rule>Understand the issue context and requirements from the XML data structure</rule>
    <rule>Provide helpful, actionable guidance based on the issue details</rule>
    <rule>Be constructive and supportive in your analysis</rule>
    <rule>Consider project conventions and patterns when making recommendations</rule>
    <rule>Suggest practical solutions or next steps that address the specific concern</rule>
    <rule>Focus on addressing the specific concern raised in the issue</rule>
    <rule>Reference relevant XML elements like metadata, description, labels, assignees when providing context</rule>
  </rules>
</review_request>`;
    }

    // Only add review_request wrapper and PR-specific rules for code-review schema
    if (isCodeReviewSchema) {
      // PR context with code-review schema - structured XML format
      const analysisType = prInfo.isIncremental ? 'INCREMENTAL' : 'FULL';

      if (skipPRContext) {
        // Session reuse: just send new instructions without repeating the context
        return `<instructions>
${customInstructions}
</instructions>

<reminder>
  <rule>The code context and diff were provided in the previous message</rule>
  <rule>Focus on the new analysis instructions above</rule>
  <rule>Only analyze code that appears with + (additions) or - (deletions) in the diff sections</rule>
  <rule>STRICT OUTPUT POLICY: Report only actual problems, risks, or deficiencies</rule>
  <rule>SEVERITY ASSIGNMENT: Assign severity ONLY to problems introduced or left unresolved by this change</rule>
</reminder>`;
      }

      return `<review_request>
  <analysis_type>${analysisType}</analysis_type>

  <analysis_focus>
    ${
      analysisType === 'INCREMENTAL'
        ? 'You are analyzing a NEW COMMIT added to an existing PR. Focus on the changes in the commit_diff section for this specific commit.'
        : 'You are analyzing the COMPLETE PR. Review all changes in the full_diff section.'
    }
  </analysis_focus>

  <instructions>
${customInstructions}
  </instructions>

  <context>
${prContext}
  </context>

  <rules>
    <rule>Only analyze code that appears with + (additions) or - (deletions) in the diff sections</rule>
    <rule>Ignore unchanged code unless directly relevant to understanding a change</rule>
    <rule>Line numbers in your response should match actual file line numbers from the diff</rule>
    <rule>Focus on real issues, not nitpicks or cosmetic concerns</rule>
    <rule>Provide actionable, specific feedback with clear remediation steps</rule>
    <rule>For INCREMENTAL analysis, ONLY review changes in commit_diff section</rule>
    <rule>For FULL analysis, review all changes in full_diff section</rule>
    <rule>Reference specific XML elements like files_summary, metadata when providing context</rule>
    <rule>STRICT OUTPUT POLICY: Report only actual problems, risks, or deficiencies. Do not write praise, congratulations, or celebratory text. Do not create issues that merely restate improvements or say "no action needed".</rule>
    <rule>SEVERITY ASSIGNMENT: Assign severity ONLY to problems introduced or left unresolved by this change (critical/error/warning/info as appropriate). Do NOT create issue entries solely to acknowledge improvements; if no problems exist, return zero issues.</rule>
  </rules>
</review_request>`;
    }

    // For non-code-review schemas, just provide instructions and context without review-specific wrapper
    if (skipPRContext) {
      // Session reuse: just send new instructions
      return `<instructions>
${customInstructions}
</instructions>`;
    }

    return `<instructions>
${customInstructions}
</instructions>

<context>
${prContext}
</context>`;
  }

  // REMOVED: Built-in prompts - only use custom prompts from .visor.yaml

  // REMOVED: getFocusInstructions - only use custom prompts from .visor.yaml

  /**
   * Format PR or Issue context for the AI using XML structure
   */
  private async formatPRContext(prInfo: PRInfo, isCodeReviewSchema?: boolean): Promise<string> {
    // Check if this is an issue (not a PR)
    const prContextInfo = prInfo as PRInfo & {
      isPRContext?: boolean;
      includeCodeContext?: boolean;
    };
    const isIssue = prContextInfo.isIssue === true;

    // Check if we should include code context (diffs)
    const isPRContext = prContextInfo.isPRContext === true;
    // In PR context, always include diffs. Otherwise check the flag.
    const includeCodeContext = isPRContext || prContextInfo.includeCodeContext !== false;

    // Log the decision for transparency (debug level)
    if (isPRContext) {
      log('🔍 Including full code diffs in AI context (PR mode)');
    } else if (!includeCodeContext) {
      log('📊 Including only file summary in AI context (no diffs)');
    } else {
      log('🔍 Including code diffs in AI context');
    }

    if (isIssue) {
      // Format as issue context
      let context = `<issue>
  <!-- Core issue metadata including identification, status, and timeline information -->
  <metadata>
    <number>${prInfo.number}</number>
    <title>${this.escapeXml(prInfo.title)}</title>
    <author>${prInfo.author}</author>
    <state>${(prInfo as PRInfo & { eventContext?: { issue?: { state?: string; created_at?: string; updated_at?: string; comments?: number } } }).eventContext?.issue?.state || 'open'}</state>
    <created_at>${(prInfo as PRInfo & { eventContext?: { issue?: { state?: string; created_at?: string; updated_at?: string; comments?: number } } }).eventContext?.issue?.created_at || ''}</created_at>
    <updated_at>${(prInfo as PRInfo & { eventContext?: { issue?: { state?: string; updated_at?: string; comments?: number } } }).eventContext?.issue?.updated_at || ''}</updated_at>
    <comments_count>${(prInfo as PRInfo & { eventContext?: { issue?: { comments?: number } } }).eventContext?.issue?.comments || 0}</comments_count>
  </metadata>`;

      // Add issue body/description if available
      if (prInfo.body) {
        context += `
  <!-- Full issue description and body text provided by the issue author -->
  <description>
${this.escapeXml(prInfo.body)}
  </description>`;
      }

      // Add labels if available
      const eventContext = prInfo as PRInfo & {
        eventContext?: { issue?: { labels?: Array<{ name?: string } | string> } };
      };
      const labels = eventContext.eventContext?.issue?.labels;
      if (labels && labels.length > 0) {
        context += `
  <!-- Applied labels for issue categorization and organization -->
  <labels>`;
        labels.forEach((label: { name?: string } | string) => {
          const labelName = typeof label === 'string' ? label : label.name || 'unknown';
          context += `
    <label>${this.escapeXml(labelName)}</label>`;
        });
        context += `
  </labels>`;
      }

      // Add assignees if available
      const assignees = (
        prInfo as PRInfo & {
          eventContext?: { issue?: { assignees?: Array<{ login?: string } | string> } };
        }
      ).eventContext?.issue?.assignees;
      if (assignees && assignees.length > 0) {
        context += `
  <!-- Users assigned to work on this issue -->
  <assignees>`;
        assignees.forEach((assignee: { login?: string } | string) => {
          const assigneeName =
            typeof assignee === 'string' ? assignee : assignee.login || 'unknown';
          context += `
    <assignee>${this.escapeXml(assigneeName)}</assignee>`;
        });
        context += `
  </assignees>`;
      }

      // Add milestone if available
      const milestone = (
        prInfo as PRInfo & {
          eventContext?: {
            issue?: { milestone?: { title?: string; state?: string; due_on?: string } };
          };
        }
      ).eventContext?.issue?.milestone;
      if (milestone) {
        context += `
  <!-- Associated project milestone information -->
  <milestone>
    <title>${this.escapeXml(milestone.title || '')}</title>
    <state>${milestone.state || 'open'}</state>
    <due_on>${milestone.due_on || ''}</due_on>
  </milestone>`;
      }

      // Add current/triggering comment if this is a comment event
      const triggeringComment = (
        prInfo as PRInfo & {
          eventContext?: {
            comment?: {
              user?: { login?: string };
              created_at?: string;
              body?: string;
              id?: number;
            };
          };
        }
      ).eventContext?.comment;
      if (triggeringComment) {
        context += `
  <!-- The comment that triggered this analysis -->
  <triggering_comment>
    <author>${this.escapeXml(triggeringComment.user?.login || 'unknown')}</author>
    <created_at>${triggeringComment.created_at || ''}</created_at>
    <body>${this.escapeXml(triggeringComment.body || '')}</body>
  </triggering_comment>`;
      }

      // Add comment history (excluding the current comment if it exists)
      const issueComments = (
        prInfo as PRInfo & {
          comments?: Array<{ id?: number; author?: string; body?: string; createdAt?: string }>;
        }
      ).comments;
      if (issueComments && issueComments.length > 0) {
        // Filter out the triggering comment from history if present
        let historicalComments = triggeringComment
          ? issueComments.filter(c => c.id !== triggeringComment.id)
          : issueComments;

        // For code-review schema checks, filter out previous Visor code-review comments to avoid self-bias
        // Comment IDs look like: <!-- visor-comment-id:pr-review-244-review -->
        if (isCodeReviewSchema) {
          historicalComments = historicalComments.filter(
            c => !c.body || !c.body.includes('visor-comment-id:pr-review-')
          );
        }

        if (historicalComments.length > 0) {
          context += `
  <!-- Previous comments in chronological order (excluding triggering comment) -->
  <comment_history>`;
          historicalComments.forEach(comment => {
            context += `
    <comment>
      <author>${this.escapeXml(comment.author || 'unknown')}</author>
      <created_at>${comment.createdAt || ''}</created_at>
      <body>${this.escapeXml(comment.body || '')}</body>
    </comment>`;
          });
          context += `
  </comment_history>`;
        }
      }

      // Close the issue tag
      context += `
</issue>`;

      return context;
    }

    // Original PR context formatting
    let context = `<pull_request>
  <!-- Core pull request metadata including identification, branches, and change statistics -->
  <metadata>
    <number>${prInfo.number}</number>
    <title>${this.escapeXml(prInfo.title)}</title>
    <author>${prInfo.author}</author>
    <base_branch>${prInfo.base}</base_branch>
    <target_branch>${prInfo.head}</target_branch>
    <total_additions>${prInfo.totalAdditions}</total_additions>
    <total_deletions>${prInfo.totalDeletions}</total_deletions>
    <files_changed_count>${prInfo.files.length}</files_changed_count>
  </metadata>`;

    // Include a small raw diff header snippet for compatibility with tools/tests
    try {
      const firstFile = (prInfo.files || [])[0];
      if (firstFile && firstFile.filename) {
        context += `\n  <raw_diff_header>\n${this.escapeXml(`diff --git a/${firstFile.filename} b/${firstFile.filename}`)}\n  </raw_diff_header>`;
      }
    } catch {}

    // Add PR description if available
    if (prInfo.body) {
      context += `
  <!-- Full pull request description provided by the author -->
  <description>
${this.escapeXml(prInfo.body)}
  </description>`;
    }

    // Add diffs only if includeCodeContext is true (or in PR mode)
    if (includeCodeContext) {
      // Add full diff if available (for complete PR review)
      if (prInfo.fullDiff) {
        // Process the diff with outline-diff format for better structure
        const processedFullDiff = await processDiffWithOutline(prInfo.fullDiff);
        context += `
  <!-- Complete unified diff showing all changes in the pull request (processed with outline-diff) -->
  <full_diff>
${this.escapeXml(processedFullDiff)}
  </full_diff>`;
      }

      // Add incremental commit diff if available (for new commit analysis)
      if (prInfo.isIncremental) {
        if (prInfo.commitDiff && prInfo.commitDiff.length > 0) {
          // Process the commit diff with outline-diff format for better structure
          const processedCommitDiff = await processDiffWithOutline(prInfo.commitDiff);
          context += `
  <!-- Diff of only the latest commit for incremental analysis (processed with outline-diff) -->
  <commit_diff>
${this.escapeXml(processedCommitDiff)}
  </commit_diff>`;
        } else {
          // Process the fallback full diff with outline-diff format
          const processedFallbackDiff = prInfo.fullDiff
            ? await processDiffWithOutline(prInfo.fullDiff)
            : '';
          context += `
  <!-- Commit diff could not be retrieved - falling back to full diff analysis (processed with outline-diff) -->
  <commit_diff>
${this.escapeXml(processedFallbackDiff)}
  </commit_diff>`;
        }
      }
    } else {
      // When not including diffs, add a note about it
      context += `
  <!-- Code diffs excluded to reduce token usage (no code-review schema detected or disabled by flag) -->`;
    }

    // Add file summary for context
    if (prInfo.files.length > 0) {
      context += `
  <!-- Summary of all files changed with statistics -->
  <files_summary>`;
      prInfo.files.forEach(file => {
        context += `
    <file>
      <filename>${this.escapeXml(file.filename)}</filename>
      <status>${file.status}</status>
      <additions>${file.additions}</additions>
      <deletions>${file.deletions}</deletions>
    </file>`;
      });
      context += `
  </files_summary>`;
    }

    // Add current/triggering comment if this is a comment event
    const triggeringComment = (
      prInfo as PRInfo & {
        eventContext?: {
          comment?: { user?: { login?: string }; created_at?: string; body?: string; id?: number };
        };
      }
    ).eventContext?.comment;
    if (triggeringComment) {
      context += `
  <!-- The comment that triggered this analysis -->
  <triggering_comment>
    <author>${this.escapeXml(triggeringComment.user?.login || 'unknown')}</author>
    <created_at>${triggeringComment.created_at || ''}</created_at>
    <body>${this.escapeXml(triggeringComment.body || '')}</body>
  </triggering_comment>`;
    }

    // Add comment history (excluding the current comment if it exists)
    const prComments = (
      prInfo as PRInfo & {
        comments?: Array<{ id?: number; author?: string; body?: string; createdAt?: string }>;
      }
    ).comments;
    if (prComments && prComments.length > 0) {
      // Filter out the triggering comment from history if present
      let historicalComments = triggeringComment
        ? prComments.filter(c => c.id !== triggeringComment.id)
        : prComments;

      // For code-review schema checks, filter out previous Visor code-review comments to avoid self-bias
      // Comment IDs look like: <!-- visor-comment-id:pr-review-244-review -->
      if (isCodeReviewSchema) {
        historicalComments = historicalComments.filter(
          c => !c.body || !c.body.includes('visor-comment-id:pr-review-')
        );
      }

      if (historicalComments.length > 0) {
        context += `
  <!-- Previous PR comments in chronological order (excluding triggering comment) -->
  <comment_history>`;
        historicalComments.forEach(comment => {
          context += `
    <comment>
      <author>${this.escapeXml(comment.author || 'unknown')}</author>
      <created_at>${comment.createdAt || ''}</created_at>
      <body>${this.escapeXml(comment.body || '')}</body>
    </comment>`;
        });
        context += `
  </comment_history>`;
      }
    }

    context += `
</pull_request>`;

    return context;
  }

  /**
   * No longer escaping XML - returning text as-is
   */
  private escapeXml(text: string): string {
    return text;
  }

  /**
   * Call ProbeAgent with an existing session
   */
  private async callProbeAgentWithExistingSession(
    agent: TracedProbeAgent,
    prompt: string,
    schema?: string | Record<string, unknown>,
    debugInfo?: AIDebugInfo,
    _checkName?: string
  ): Promise<{ response: string; effectiveSchema?: string }> {
    // Handle mock model/provider for testing
    if (this.config.model === 'mock' || this.config.provider === 'mock') {
      log('🎭 Using mock AI model/provider for testing (session reuse)');
      const response = await this.generateMockResponse(prompt, _checkName, schema);
      return { response, effectiveSchema: typeof schema === 'object' ? 'custom' : schema };
    }

    log('🔄 Reusing existing ProbeAgent session for AI review...');
    log(`📝 Prompt length: ${prompt.length} characters`);
    log(`⚙️ Model: ${this.config.model || 'default'}, Provider: ${this.config.provider || 'auto'}`);

    try {
      log('🚀 Calling existing ProbeAgent with answer()...');

      // Load and pass the actual schema content if provided (skip for plain schema)
      let schemaString: string | undefined = undefined;
      let effectiveSchema: string | undefined = typeof schema === 'object' ? 'custom' : schema;

      if (schema && schema !== 'plain') {
        try {
          schemaString = await this.loadSchemaContent(schema);
          log(`📋 Loaded schema content for: ${schema}`);
          log(`📄 Raw schema JSON:\n${schemaString}`);
        } catch (error) {
          log(`⚠️ Failed to load schema ${schema}, proceeding without schema:`, error);
          schemaString = undefined;
          effectiveSchema = undefined; // Schema loading failed, treat as no schema
          if (debugInfo && debugInfo.errors) {
            debugInfo.errors.push(`Failed to load schema: ${error}`);
          }
        }
      } else if (schema === 'plain') {
        log(`📋 Using plain schema - no JSON validation will be applied`);
      }

      // Pass schema in options object with 'schema' property
      const schemaOptions = schemaString ? { schema: schemaString } : undefined;

      // Store the exact schema options being passed to ProbeAgent in debug info
      if (debugInfo && schemaOptions) {
        debugInfo.schema = JSON.stringify(schemaOptions, null, 2);
      }

      // Log the schema options being passed to ProbeAgent
      if (schemaOptions) {
        log(`🎯 Schema options passed to ProbeAgent.answer() (session reuse):`);
        log(JSON.stringify(schemaOptions, null, 2));
      }

      // Save prompt and debug info for session reuse too (only if debug enabled)
      if (process.env.VISOR_DEBUG_AI_SESSIONS === 'true') {
        try {
          const fs = require('fs');
          const path = require('path');
          const timestamp = new Date().toISOString().replace(/[:.]/g, '-');
          const provider = this.config.provider || 'auto';
          const model = this.config.model || 'default';

          // Try to extract conversation history from ProbeAgent
          let conversationHistory: any[] = [];
          try {
            // ProbeAgent stores history in different ways depending on version
            const agentAny = agent as any;
            if (agentAny.history) {
              conversationHistory = agentAny.history;
            } else if (agentAny.messages) {
              conversationHistory = agentAny.messages;
            } else if (agentAny._messages) {
              conversationHistory = agentAny._messages;
            }
          } catch {
            // Ignore if we can't access history
          }

          const debugData = {
            timestamp: timestamp,
            checkName: _checkName || 'unknown',
            provider: provider,
            model: model,
            schema: effectiveSchema,
            schemaOptions: schemaOptions || 'none',
            sessionInfo: {
              isSessionReuse: true,
              historyMessageCount: conversationHistory.length,
            },
            currentPromptLength: prompt.length,
            currentPrompt: prompt,
            conversationHistory: conversationHistory,
          };

          const debugJson = JSON.stringify(debugData, null, 2);

          // Also create a human-readable version with clear separators
          let readableVersion = `=============================================================\n`;
          readableVersion += `VISOR DEBUG REPORT - SESSION REUSE\n`;
          readableVersion += `=============================================================\n`;
          readableVersion += `Timestamp: ${timestamp}\n`;
          readableVersion += `Check Name: ${_checkName || 'unknown'}\n`;
          readableVersion += `Provider: ${provider}\n`;
          readableVersion += `Model: ${model}\n`;
          readableVersion += `Schema: ${effectiveSchema}\n`;
          readableVersion += `Schema Options: ${schemaOptions ? 'provided' : 'none'}\n`;
          readableVersion += `History Messages: ${conversationHistory.length}\n`;
          readableVersion += `=============================================================\n\n`;

          // Add schema details if provided
          if (schemaOptions) {
            readableVersion += `\n${'='.repeat(60)}\n`;
            readableVersion += `SCHEMA CONFIGURATION\n`;
            readableVersion += `${'='.repeat(60)}\n`;
            readableVersion += JSON.stringify(schemaOptions, null, 2);
            readableVersion += `\n`;
          }

          // Add conversation history with clear separators
          if (conversationHistory.length > 0) {
            readableVersion += `\n${'='.repeat(60)}\n`;
            readableVersion += `CONVERSATION HISTORY (${conversationHistory.length} messages)\n`;
            readableVersion += `${'='.repeat(60)}\n`;
            conversationHistory.forEach((msg: any, index: number) => {
              readableVersion += `\n${'-'.repeat(60)}\n`;
              readableVersion += `MESSAGE #${index + 1}\n`;
              readableVersion += `Role: ${msg.role || 'unknown'}\n`;
              if (msg.content) {
                const contentStr =
                  typeof msg.content === 'string'
                    ? msg.content
                    : JSON.stringify(msg.content, null, 2);
                readableVersion += `Length: ${contentStr.length} characters\n`;
                readableVersion += `${'-'.repeat(60)}\n`;
                readableVersion += `${contentStr}\n`;
              }
            });
          }

          // Add current prompt
          readableVersion += `\n${'='.repeat(60)}\n`;
          readableVersion += `CURRENT PROMPT (NEW MESSAGE)\n`;
          readableVersion += `${'='.repeat(60)}\n`;
          readableVersion += `Length: ${prompt.length} characters\n`;
          readableVersion += `${'-'.repeat(60)}\n`;
          readableVersion += `${prompt}\n`;
          readableVersion += `\n${'='.repeat(60)}\n`;
          readableVersion += `END OF DEBUG REPORT\n`;
          readableVersion += `${'='.repeat(60)}\n`;

          const debugArtifactsDir =
            process.env.VISOR_DEBUG_ARTIFACTS || path.join(process.cwd(), 'debug-artifacts');
          if (!fs.existsSync(debugArtifactsDir)) {
            fs.mkdirSync(debugArtifactsDir, { recursive: true });
          }

          // Save JSON version
          const debugFile = path.join(
            debugArtifactsDir,
            `prompt-${_checkName || 'unknown'}-${timestamp}.json`
          );
          fs.writeFileSync(debugFile, debugJson, 'utf-8');

          // Save readable version
          const readableFile = path.join(
            debugArtifactsDir,
            `prompt-${_checkName || 'unknown'}-${timestamp}.txt`
          );
          fs.writeFileSync(readableFile, readableVersion, 'utf-8');

          log(`\n💾 Full debug info saved to:`);
          log(`   JSON: ${debugFile}`);
          log(`   TXT:  ${readableFile}`);
          log(`   - Includes: full conversation history, schema, current prompt`);
        } catch (error) {
          log(`⚠️ Could not save debug file: ${error}`);
        }
      }

      // Use existing agent's answer method - this reuses the conversation context
      // Wrap in a span for hierarchical tracing
      // eslint-disable-next-line @typescript-eslint/no-explicit-any
      const agentAny = agent as any;
      let response: string;
      if (agentAny.tracer && typeof agentAny.tracer.withSpan === 'function') {
        response = await agentAny.tracer.withSpan(
          'visor.ai_check_reuse',
          async () => {
            return await agent.answer(prompt, undefined, schemaOptions);
          },
          {
            'check.name': _checkName || 'unknown',
            'check.mode': 'session_reuse',
            'prompt.length': prompt.length,
            'schema.type': effectiveSchema || 'none',
          }
        );
      } else {
        response = schemaOptions
          ? await agent.answer(prompt, undefined, schemaOptions)
          : await agent.answer(prompt);
      }

      log('✅ ProbeAgent session reuse completed successfully');
      log(`📤 Response length: ${response.length} characters`);

      // Save COMPLETE conversation history AFTER AI response (only if debug enabled)
      if (process.env.VISOR_DEBUG_AI_SESSIONS === 'true') {
        try {
          const fs = require('fs');
          const path = require('path');
          const timestamp = new Date().toISOString().replace(/[:.]/g, '-');

          // Extract FULL conversation history AFTER the AI call
          const agentAny = agent as any;
          let fullHistory: any[] = [];

          // Try multiple properties to get complete history
          if (agentAny.history) {
            fullHistory = agentAny.history;
          } else if (agentAny.messages) {
            fullHistory = agentAny.messages;
          } else if (agentAny._messages) {
            fullHistory = agentAny._messages;
          }

          const debugArtifactsDir =
            process.env.VISOR_DEBUG_ARTIFACTS || path.join(process.cwd(), 'debug-artifacts');
          // do not enforce directory perms here

          // Save complete session history (all messages sent and received)
          const sessionBase = path.join(
            debugArtifactsDir,
            `session-${_checkName || 'unknown'}-${timestamp}`
          );
          const sessionData = {
            timestamp,
            checkName: _checkName || 'unknown',
            provider: this.config.provider || 'auto',
            model: this.config.model || 'default',
            schema: effectiveSchema,
            totalMessages: fullHistory.length,
          };
          fs.writeFileSync(sessionBase + '.json', JSON.stringify(sessionData, null, 2), 'utf-8');

          // Redacted textual summary
          let readable = `=============================================================
`;
          readable += `COMPLETE AI SESSION HISTORY (AFTER RESPONSE)
`;
          readable += `=============================================================
`;
          readable += `Timestamp: ${timestamp}
`;
          readable += `Check: ${_checkName || 'unknown'}
`;
          readable += `Total Messages: ${fullHistory.length}
`;
          readable += `=============================================================

`;
          fullHistory.forEach((msg: any, idx: number) => {
            const role = msg.role || 'unknown';
            const content =
              typeof msg.content === 'string' ? msg.content : JSON.stringify(msg.content, null, 2);
            readable += `
${'='.repeat(60)}
MESSAGE ${idx + 1}/${fullHistory.length}
Role: ${role}
${'='.repeat(60)}
`;
            readable += content + '\n';
          });
          fs.writeFileSync(sessionBase + '.summary.txt', readable, 'utf-8');

          log(`💾 Complete session history saved:`);
          // (paths omitted)
          log(`   - Contains ALL ${fullHistory.length} messages (prompts + responses)`);
        } catch (error) {
          log(`⚠️ Could not save complete session history: ${error}`);
        }
      }

      // Save response if debug is enabled
      if (process.env.VISOR_DEBUG_AI_SESSIONS === 'true') {
        try {
          const fs = require('fs');
          const path = require('path');
          const timestamp = new Date().toISOString().replace(/[:.]/g, '-');

          const debugArtifactsDir =
            process.env.VISOR_DEBUG_ARTIFACTS || path.join(process.cwd(), 'debug-artifacts');

          // Create a response file with the same timestamp pattern
          const responseFile = path.join(
            debugArtifactsDir,
            `response-${_checkName || 'unknown'}-${timestamp}.txt`
          );

          let responseContent = `=============================================================\n`;
          responseContent += `VISOR AI RESPONSE - SESSION REUSE\n`;
          responseContent += `=============================================================\n`;
          responseContent += `Timestamp: ${timestamp}\n`;
          responseContent += `Check Name: ${_checkName || 'unknown'}\n`;
          responseContent += `Response Length: ${response.length} characters\n`;
          responseContent += `=============================================================\n\n`;
          responseContent += `${'='.repeat(60)}\n`;
          responseContent += `AI RESPONSE\n`;
          responseContent += `${'='.repeat(60)}\n`;
          responseContent += response;
          responseContent += `\n${'='.repeat(60)}\n`;
          responseContent += `END OF RESPONSE\n`;
          responseContent += `${'='.repeat(60)}\n`;

          fs.writeFileSync(responseFile, responseContent, 'utf-8');
          log(`💾 Response saved to: ${responseFile}`);
        } catch (error) {
          log(`⚠️ Could not save response file: ${error}`);
        }
      }

      // Finalize and save trace if this is a cloned session with tracing enabled
      // Properly flush and shutdown OpenTelemetry to ensure all spans are exported
      if (agentAny._traceFilePath && agentAny._telemetryConfig) {
        try {
          // First flush the tracer to export pending spans
          if (agentAny.tracer && typeof agentAny.tracer.flush === 'function') {
            await agentAny.tracer.flush();
            log(`🔄 Flushed tracer spans for cloned session`);
          }

          // Then shutdown the telemetry config to finalize all exporters
          if (
            agentAny._telemetryConfig &&
            typeof agentAny._telemetryConfig.shutdown === 'function'
          ) {
            await agentAny._telemetryConfig.shutdown();
            log(`📊 OpenTelemetry trace saved to: ${agentAny._traceFilePath}`);

            // In GitHub Actions, also log file size for verification
            if (process.env.GITHUB_ACTIONS) {
              const fs = require('fs');
              if (fs.existsSync(agentAny._traceFilePath)) {
                const stats = fs.statSync(agentAny._traceFilePath);
                console.log(
                  `::notice title=AI Trace Saved::${agentAny._traceFilePath} (${stats.size} bytes)`
                );
              }
            }
          } else if (agentAny.tracer && typeof agentAny.tracer.shutdown === 'function') {
            // Fallback for SimpleTelemetry
            await agentAny.tracer.shutdown();
            log(`📊 Trace saved to: ${agentAny._traceFilePath}`);
          }
        } catch (exportError) {
          logger.warn(`⚠️  Warning: Failed to export trace for cloned session: ${exportError}`);
        }
      }

      return { response, effectiveSchema };
    } catch (error) {
      logger.error(
        `❌ ProbeAgent session reuse failed: ${error instanceof Error ? error.message : 'Unknown error'}`
      );
      throw new Error(
        `ProbeAgent session reuse failed: ${error instanceof Error ? error.message : 'Unknown error'}`
      );
    }
  }

  /**
   * Call ProbeAgent SDK with built-in schema validation
   */
  private async callProbeAgent(
    prompt: string,
    schema?: string | Record<string, unknown>,
    debugInfo?: AIDebugInfo,
    _checkName?: string,
    providedSessionId?: string
  ): Promise<{ response: string; effectiveSchema?: string }> {
    // Handle mock model/provider
    if (this.config.model === 'mock' || this.config.provider === 'mock') {
      const inJest = !!process.env.JEST_WORKER_ID;
      log('🎭 Using mock AI model/provider');
      if (!inJest) {
        // Fast path for CLI/integration: synthesize a mock response without invoking ProbeAgent
        const response = await this.generateMockResponse(prompt, _checkName, schema);
        return { response, effectiveSchema: typeof schema === 'object' ? 'custom' : schema };
      }
      // In unit tests, still invoke ProbeAgent so tests can assert on options (schema) passed in
      // Fall through to normal flow below
    }

    // Create ProbeAgent instance with proper options
    const sessionId =
      providedSessionId ||
      (() => {
        const timestamp = new Date().toISOString();
        return `visor-${timestamp.replace(/[:.]/g, '-')}-${_checkName || 'unknown'}`;
      })();

    log('🤖 Creating ProbeAgent for AI review...');
    log(`🆔 Session ID: ${sessionId}`);
    log(`📝 Prompt length: ${prompt.length} characters`);
    log(`⚙️ Model: ${this.config.model || 'default'}, Provider: ${this.config.provider || 'auto'}`);

    // Store original env vars to restore later
    const originalEnv: Record<string, string | undefined> = {
      CLAUDE_CODE_API_KEY: process.env.CLAUDE_CODE_API_KEY,
      GOOGLE_API_KEY: process.env.GOOGLE_API_KEY,
      ANTHROPIC_API_KEY: process.env.ANTHROPIC_API_KEY,
      OPENAI_API_KEY: process.env.OPENAI_API_KEY,
    };

    try {
      // Set environment variables for ProbeAgent
      // ProbeAgent SDK expects these to be in the environment
      if (this.config.provider === 'claude-code' && this.config.apiKey) {
        process.env.CLAUDE_CODE_API_KEY = this.config.apiKey;
        // Also set ANTHROPIC_API_KEY as fallback since Claude Code uses Anthropic API
        process.env.ANTHROPIC_API_KEY = this.config.apiKey;
      } else if (this.config.provider === 'google' && this.config.apiKey) {
        process.env.GOOGLE_API_KEY = this.config.apiKey;
      } else if (this.config.provider === 'anthropic' && this.config.apiKey) {
        process.env.ANTHROPIC_API_KEY = this.config.apiKey;
      } else if (this.config.provider === 'openai' && this.config.apiKey) {
        process.env.OPENAI_API_KEY = this.config.apiKey;
      } else if (this.config.provider === 'bedrock') {
        // For Bedrock, ProbeAgent will use AWS credentials from environment
        // No need to set apiKey as it uses AWS SDK authentication
        // ProbeAgent will check for AWS_ACCESS_KEY_ID, AWS_SECRET_ACCESS_KEY, etc.
      }
      const options: TracedProbeAgentOptions = {
        sessionId: sessionId,
        promptType: schema ? ('code-review-template' as 'code-review') : undefined,
        allowEdit: false, // We don't want the agent to modify files
        debug: this.config.debug || false,
      };

      // Enable tracing in debug mode for better diagnostics
      // This uses SimpleTelemetry for lightweight tracing
      let traceFilePath = '';
      let telemetryConfig: unknown = null;
      if (this.config.debug) {
        const tracerResult = await initializeTracer(sessionId, _checkName);
        if (tracerResult) {
          options.tracer = tracerResult.tracer;
          telemetryConfig = tracerResult.telemetryConfig;
          traceFilePath = tracerResult.filePath;
        }
      }

      // Wire MCP configuration when provided
      if (this.config.mcpServers && Object.keys(this.config.mcpServers).length > 0) {
        (options as any).enableMcp = true;
        (options as any).mcpConfig = { mcpServers: this.config.mcpServers };
      }

      // Enable delegate tool if configured
      if (this.config.enableDelegate !== undefined) {
        (options as any).enableDelegate = this.config.enableDelegate;
      }

<<<<<<< HEAD
      // Pass retry configuration to ProbeAgent
      if (this.config.retry) {
        (options as any).retry = this.config.retry;
      }

      // Pass fallback configuration to ProbeAgent
      if (this.config.fallback) {
        (options as any).fallback = this.config.fallback;
=======
      // Enable Edit and Create tools if configured
      if (this.config.allowEdit !== undefined) {
        (options as any).allowEdit = this.config.allowEdit;
>>>>>>> 528a5e91
      }

      // Add provider-specific options if configured
      if (this.config.provider) {
        // Map claude-code to anthropic for ProbeAgent compatibility
        // Map bedrock to anthropic temporarily until ProbeAgent adds bedrock type
        const providerOverride: ProbeAgentOptions['provider'] | undefined =
          this.config.provider === 'claude-code' || this.config.provider === 'bedrock'
            ? 'anthropic'
            : this.config.provider === 'anthropic' ||
                this.config.provider === 'openai' ||
                this.config.provider === 'google'
              ? this.config.provider
              : undefined;

        if (providerOverride) {
          options.provider = providerOverride;
        }
      }
      if (this.config.model) {
        options.model = this.config.model;
      }

      const agent = new ProbeAgent(options);

      log('🚀 Calling ProbeAgent...');
      // Load and pass the actual schema content if provided (skip for plain schema)
      let schemaString: string | undefined = undefined;
      let effectiveSchema: string | undefined = typeof schema === 'object' ? 'custom' : schema;

      if (schema && schema !== 'plain') {
        try {
          schemaString = await this.loadSchemaContent(schema);
          log(`📋 Loaded schema content for: ${schema}`);
          log(`📄 Raw schema JSON:\n${schemaString}`);
        } catch (error) {
          log(`⚠️ Failed to load schema ${schema}, proceeding without schema:`, error);
          schemaString = undefined;
          effectiveSchema = undefined; // Schema loading failed, treat as no schema
          if (debugInfo && debugInfo.errors) {
            debugInfo.errors.push(`Failed to load schema: ${error}`);
          }
        }
      } else if (schema === 'plain') {
        log(`📋 Using plain schema - no JSON validation will be applied`);
      }

      // ProbeAgent now handles schema formatting internally!
      // Pass schema in options object with 'schema' property
      const schemaOptions = schemaString ? { schema: schemaString } : undefined;

      // Store the exact schema options being passed to ProbeAgent in debug info
      if (debugInfo && schemaOptions) {
        debugInfo.schema = JSON.stringify(schemaOptions, null, 2);
      }

      // Log the schema options being passed to ProbeAgent
      if (schemaOptions) {
        log(`🎯 Schema options passed to ProbeAgent.answer():`);
        log(JSON.stringify(schemaOptions, null, 2));
      }

      // Log the equivalent CLI command for local reproduction
      const provider = this.config.provider || 'auto';
      const model = this.config.model || 'default';

      // Save prompt to a temp file AND debug artifacts for easier reproduction (only if debug enabled)
      if (process.env.VISOR_DEBUG_AI_SESSIONS === 'true') {
        try {
          const fs = require('fs');
          const path = require('path');
          const os = require('os');
          const timestamp = new Date().toISOString().replace(/[:.]/g, '-');

          // Prepare debug info with full details
          const debugData = {
            timestamp,
            checkName: _checkName || 'unknown',
            provider,
            model,
            schema: effectiveSchema,
            schemaOptions: schemaOptions || 'none',
            sessionInfo: {
              isSessionReuse: false,
              isNewSession: true,
            },
            promptLength: prompt.length,
            prompt: prompt,
          };

          const debugJson = JSON.stringify(debugData, null, 2);

          // Create human-readable version with clear separators
          let readableVersion = `=============================================================\n`;
          readableVersion += `VISOR DEBUG REPORT - NEW SESSION\n`;
          readableVersion += `=============================================================\n`;
          readableVersion += `Timestamp: ${timestamp}\n`;
          readableVersion += `Check Name: ${_checkName || 'unknown'}\n`;
          readableVersion += `Provider: ${provider}\n`;
          readableVersion += `Model: ${model}\n`;
          readableVersion += `Schema: ${effectiveSchema}\n`;
          readableVersion += `Schema Options: ${schemaOptions ? 'provided' : 'none'}\n`;
          readableVersion += `Session Type: New Session (no history)\n`;
          readableVersion += `=============================================================\n\n`;

          // Add schema details if provided
          if (schemaOptions) {
            readableVersion += `\n${'='.repeat(60)}\n`;
            readableVersion += `SCHEMA CONFIGURATION\n`;
            readableVersion += `${'='.repeat(60)}\n`;
            readableVersion += JSON.stringify(schemaOptions, null, 2);
            readableVersion += `\n`;
          }

          // Add prompt
          readableVersion += `\n${'='.repeat(60)}\n`;
          readableVersion += `PROMPT\n`;
          readableVersion += `${'='.repeat(60)}\n`;
          readableVersion += `Length: ${prompt.length} characters\n`;
          readableVersion += `${'-'.repeat(60)}\n`;
          readableVersion += `${prompt}\n`;
          readableVersion += `\n${'='.repeat(60)}\n`;
          readableVersion += `END OF DEBUG REPORT\n`;
          readableVersion += `${'='.repeat(60)}\n`;

          // Save to temp directory
          const tempDir = os.tmpdir();
          const promptFile = path.join(tempDir, `visor-prompt-${timestamp}.txt`);
          fs.writeFileSync(promptFile, prompt, 'utf-8');
          log(`\n💾 Prompt saved to: ${promptFile}`);

          // Also save to debug-artifacts directory if available
          const debugArtifactsDir =
            process.env.VISOR_DEBUG_ARTIFACTS || path.join(process.cwd(), 'debug-artifacts');
          try {
            // do not enforce fs permissions here
            const base = path.join(
              debugArtifactsDir,
              `prompt-${_checkName || 'unknown'}-${timestamp}`
            );
            fs.writeFileSync(base + '.json', debugJson, 'utf-8');
            fs.writeFileSync(base + '.summary.txt', readableVersion, 'utf-8');
            log(`
💾 Full debug info saved to directory: ${debugArtifactsDir}`);
          } catch {
            // Ignore if we can't write to debug-artifacts
          }

          log(`\n📝 To reproduce locally, run:`);

          let cliCommand = `npx @probelabs/probe@latest agent`;
          cliCommand += ` --provider ${provider}`;
          if (model !== 'default') {
            cliCommand += ` --model ${model}`;
          }
          if (schema) {
            cliCommand += ` --schema output/${schema}/schema.json`;
          }
          cliCommand += ` "${promptFile}"`;

          log(`\n$ ${cliCommand}\n`);
        } catch (error) {
          log(`⚠️ Could not save prompt file: ${error}`);
        }
      }

      // Wrap the agent.answer() call in a span for hierarchical tracing
      // This creates a parent span that will contain all ProbeAgent's child spans
      let response: string;
      const tracer = options.tracer as {
        withSpan?: (
          name: string,
          fn: () => Promise<string>,
          attrs?: Record<string, unknown>
        ) => Promise<string>;
      };
      if (tracer && typeof tracer.withSpan === 'function') {
        response = await tracer.withSpan(
          'visor.ai_check',
          async () => {
            return await agent.answer(prompt, undefined, schemaOptions);
          },
          {
            'check.name': _checkName || 'unknown',
            'check.session_id': sessionId,
            'prompt.length': prompt.length,
            'schema.type': effectiveSchema || 'none',
          }
        );
      } else {
        response = schemaOptions
          ? await agent.answer(prompt, undefined, schemaOptions)
          : await agent.answer(prompt);
      }

      log('✅ ProbeAgent completed successfully');
      log(`📤 Response length: ${response.length} characters`);

      // Save COMPLETE conversation history AFTER AI response (only if debug enabled)
      if (process.env.VISOR_DEBUG_AI_SESSIONS === 'true') {
        try {
          const fs = require('fs');
          const path = require('path');
          const timestamp = new Date().toISOString().replace(/[:.]/g, '-');

          // Extract FULL conversation history AFTER the AI call
          const agentAny = agent as any;
          let fullHistory: any[] = [];

          // Try multiple properties to get complete history
          if (agentAny.history) {
            fullHistory = agentAny.history;
          } else if (agentAny.messages) {
            fullHistory = agentAny.messages;
          } else if (agentAny._messages) {
            fullHistory = agentAny._messages;
          }

          const debugArtifactsDir =
            process.env.VISOR_DEBUG_ARTIFACTS || path.join(process.cwd(), 'debug-artifacts');
          // do not enforce fs permissions here

          // Save complete session history (all messages sent and received)
          const sessionBase = path.join(
            debugArtifactsDir,
            `session-${_checkName || 'unknown'}-${timestamp}`
          );
          const sessionData = {
            timestamp,
            checkName: _checkName || 'unknown',
            provider: this.config.provider || 'auto',
            model: this.config.model || 'default',
            schema: effectiveSchema,
            totalMessages: fullHistory.length,
          };
          fs.writeFileSync(sessionBase + '.json', JSON.stringify(sessionData, null, 2), 'utf-8');

          // Redacted textual summary
          let readable = `=============================================================
`;
          readable += `COMPLETE AI SESSION HISTORY (AFTER RESPONSE)
`;
          readable += `=============================================================
`;
          readable += `Timestamp: ${timestamp}
`;
          readable += `Check: ${_checkName || 'unknown'}
`;
          readable += `Total Messages: ${fullHistory.length}
`;
          readable += `=============================================================

`;
          fullHistory.forEach((msg: any, idx: number) => {
            const role = msg.role || 'unknown';
            const content =
              typeof msg.content === 'string' ? msg.content : JSON.stringify(msg.content, null, 2);
            readable += `
${'='.repeat(60)}
MESSAGE ${idx + 1}/${fullHistory.length}
Role: ${role}
${'='.repeat(60)}
`;
            readable += content + '\n';
          });
          fs.writeFileSync(sessionBase + '.summary.txt', readable, 'utf-8');

          log(`💾 Complete session history saved:`);
          // (paths omitted)
          log(`   - Contains ALL ${fullHistory.length} messages (prompts + responses)`);
        } catch (error) {
          log(`⚠️ Could not save complete session history: ${error}`);
        }
      }

      // Save response if debug is enabled
      if (process.env.VISOR_DEBUG_AI_SESSIONS === 'true') {
        try {
          const fs = require('fs');
          const path = require('path');
          const timestamp = new Date().toISOString().replace(/[:.]/g, '-');

          const debugArtifactsDir =
            process.env.VISOR_DEBUG_ARTIFACTS || path.join(process.cwd(), 'debug-artifacts');

          // Create a response file
          const responseFile = path.join(
            debugArtifactsDir,
            `response-${_checkName || 'unknown'}-${timestamp}.txt`
          );

          let responseContent = `=============================================================\n`;
          responseContent += `VISOR AI RESPONSE - NEW SESSION\n`;
          responseContent += `=============================================================\n`;
          responseContent += `Timestamp: ${timestamp}\n`;
          responseContent += `Check Name: ${_checkName || 'unknown'}\n`;
          responseContent += `Response Length: ${response.length} characters\n`;
          responseContent += `=============================================================\n\n`;
          responseContent += `${'='.repeat(60)}\n`;
          responseContent += `AI RESPONSE\n`;
          responseContent += `${'='.repeat(60)}\n`;
          responseContent += response;
          responseContent += `\n${'='.repeat(60)}\n`;
          responseContent += `END OF RESPONSE\n`;
          responseContent += `${'='.repeat(60)}\n`;

          fs.writeFileSync(responseFile, responseContent, 'utf-8');
          log(`💾 Response saved to: ${responseFile}`);
        } catch (error) {
          log(`⚠️ Could not save response file: ${error}`);
        }
      }

      // Finalize and save trace if enabled
      // Properly flush and shutdown telemetry to ensure all spans are exported
      if (traceFilePath && telemetryConfig) {
        try {
          // Cast telemetryConfig to have optional methods
          const telemetry = telemetryConfig as {
            flush?: () => Promise<void>;
            shutdown?: () => Promise<void>;
          };
          const tracerWithMethods = tracer as {
            flush?: () => Promise<void>;
            shutdown?: () => Promise<void>;
          };

          // First flush the tracer to export pending spans
          if (tracerWithMethods && typeof tracerWithMethods.flush === 'function') {
            await tracerWithMethods.flush();
            log(`🔄 Flushed tracer spans`);
          }

          // Then shutdown the telemetry config to finalize all exporters
          if (telemetry && typeof telemetry.shutdown === 'function') {
            await telemetry.shutdown();
            log(`📊 OpenTelemetry trace saved to: ${traceFilePath}`);

            // In GitHub Actions, also log file size for verification
            if (process.env.GITHUB_ACTIONS) {
              const fs = require('fs');
              if (fs.existsSync(traceFilePath)) {
                const stats = fs.statSync(traceFilePath);
                console.log(
                  `::notice title=AI Trace Saved::OpenTelemetry trace file size: ${stats.size} bytes`
                );
              }
            }
          } else if (tracerWithMethods && typeof tracerWithMethods.shutdown === 'function') {
            // Fallback for SimpleTelemetry
            await tracerWithMethods.shutdown();
            log(`📊 Trace saved to: ${traceFilePath}`);
          }
        } catch (exportError) {
          logger.warn(`⚠️  Warning: Failed to export trace: ${exportError}`);
        }
      }

      // Register the session for potential reuse by dependent checks
      if (_checkName) {
        // ProbeAgent.clone() will handle history filtering when this session is cloned
        this.registerSession(sessionId, agent);
        log(`🔧 Debug: Registered AI session for potential reuse: ${sessionId}`);
      }

      return { response, effectiveSchema };
    } catch (error) {
      console.error('❌ ProbeAgent failed:', error);
      throw new Error(
        `ProbeAgent execution failed: ${error instanceof Error ? error.message : 'Unknown error'}`
      );
    } finally {
      // Restore original environment variables
      Object.keys(originalEnv).forEach(key => {
        if (originalEnv[key] === undefined) {
          delete process.env[key];
        } else {
          process.env[key] = originalEnv[key];
        }
      });
    }
  }

  /**
   * Load schema content from schema files or inline definitions
   */
  private async loadSchemaContent(schema: string | Record<string, unknown>): Promise<string> {
    const fs = require('fs').promises;
    const path = require('path');

    // Check if schema is already an object (inline definition from YAML)
    if (typeof schema === 'object' && schema !== null) {
      // It's already a schema object, convert to JSON string
      log('📋 Using inline schema object from configuration');
      return JSON.stringify(schema);
    }

    // Check if schema string is already a JSON schema (inline JSON string)
    // This happens when a schema is passed directly as JSON instead of a reference
    try {
      const parsed = JSON.parse(schema);
      if (typeof parsed === 'object' && parsed !== null) {
        // It's already a valid JSON schema, return it as-is
        log('📋 Using inline schema JSON string');
        return schema;
      }
    } catch {
      // Not JSON, treat as schema name reference or file path
    }

    // Check if it's a file path (starts with ./ or contains .json but not absolute paths)
    if ((schema.startsWith('./') || schema.includes('.json')) && !path.isAbsolute(schema)) {
      // It's a relative file path to a custom schema
      // Validate the path to prevent traversal attacks
      if (schema.includes('..') || schema.includes('\x00')) {
        throw new Error('Invalid schema path: path traversal not allowed');
      }

      try {
        const schemaPath = path.resolve(process.cwd(), schema);
        log(`📋 Loading custom schema from file: ${schemaPath}`);
        const schemaContent = await fs.readFile(schemaPath, 'utf-8');
        return schemaContent.trim();
      } catch (error) {
        throw new Error(
          `Failed to load custom schema from ${schema}: ${error instanceof Error ? error.message : 'Unknown error'}`
        );
      }
    }

    // Otherwise, treat as a built-in schema name
    // Sanitize schema name to prevent path traversal attacks
    const sanitizedSchemaName = schema.replace(/[^a-zA-Z0-9-]/g, '');
    if (!sanitizedSchemaName || sanitizedSchemaName !== schema) {
      throw new Error('Invalid schema name');
    }

    // Built-in schemas are bundled under dist/output when running as a GitHub Action.
    // In local dev (ts-node/jest), schemas may live under project/output.
    // Try dist-relative first, then fall back to CWD.
    const candidatePaths = [
      // GitHub Action bundle location
      path.join(__dirname, 'output', sanitizedSchemaName, 'schema.json'),
      // Historical fallback when src/output was inadvertently bundled as output1/
      path.join(__dirname, 'output1', sanitizedSchemaName, 'schema.json'),
      // Local dev (repo root)
      path.join(process.cwd(), 'output', sanitizedSchemaName, 'schema.json'),
    ];

    for (const schemaPath of candidatePaths) {
      try {
        const schemaContent = await fs.readFile(schemaPath, 'utf-8');
        return schemaContent.trim();
      } catch {
        // try next
      }
    }

    // If neither path works, surface a helpful error
    const distPath = path.join(__dirname, 'output', sanitizedSchemaName, 'schema.json');
    const distAltPath = path.join(__dirname, 'output1', sanitizedSchemaName, 'schema.json');
    const cwdPath = path.join(process.cwd(), 'output', sanitizedSchemaName, 'schema.json');
    throw new Error(
      `Failed to load schema '${sanitizedSchemaName}'. Tried: ${distPath}, ${distAltPath}, and ${cwdPath}. ` +
        `Ensure build copies 'output/' into dist (build:cli), or provide a custom schema file/path.`
    );
  }

  /**
   * Parse AI response JSON
   */
  private parseAIResponse(
    response: string,
    debugInfo?: AIDebugInfo,
    _schema?: string
  ): ReviewSummary {
    log('🔍 Parsing AI response...');
    log(`📊 Raw response length: ${response.length} characters`);

    // Log first and last 200 chars for debugging
    if (response.length > 400) {
      log('📋 Response preview (first 200 chars):', response.substring(0, 200));
      log('📋 Response preview (last 200 chars):', response.substring(response.length - 200));
    } else {
      log('📋 Full response preview:', response);
    }

    // Note: Removed overly aggressive Liquid template check that was causing false positives
    // JSON parsing below will catch actual malformed responses

    try {
      // Handle different schema types differently
      let reviewData: AIResponseFormat;

      // Handle plain schema or no schema - no JSON parsing, return response as-is
      if (_schema === 'plain' || !_schema) {
        log(
          `📋 ${_schema === 'plain' ? 'Plain' : 'No'} schema detected - returning raw response without JSON parsing`
        );

        // For plain schema, return the raw response as an issue

        return {
          issues: [
            {
              file: 'AI_RESPONSE',
              line: 1,
              ruleId: 'ai/raw_response',
              message: response,
              severity: 'info',
              category: 'documentation',
            },
          ],
          debug: debugInfo,
        };
      }

      {
        // For other schemas (code-review, etc.), extract and parse JSON with boundary detection
        log('🔍 Extracting JSON from AI response...');

        // Try direct parsing first - if AI returned pure JSON
        try {
          reviewData = JSON.parse(response.trim());
          log('✅ Successfully parsed direct JSON response');
          if (debugInfo) debugInfo.jsonParseSuccess = true;
        } catch {
          log('🔍 Direct parsing failed, trying to extract JSON from response...');

          // If the response starts with "I cannot" or similar, it's likely a refusal
          if (
            response.toLowerCase().includes('i cannot') ||
            response.toLowerCase().includes('unable to')
          ) {
            console.error('🚫 AI refused to analyze - returning empty result');
            return {
              issues: [],
            };
          }

          // Try to extract JSON using improved method with proper bracket matching
          const jsonString = this.extractJsonFromResponse(response);

          if (jsonString) {
            try {
              reviewData = JSON.parse(jsonString);
              log('✅ Successfully parsed extracted JSON');
              if (debugInfo) debugInfo.jsonParseSuccess = true;
            } catch {
              log('🔧 Extracted JSON parsing failed, falling back to plain text handling...');

              // Check if response is plain text and doesn't contain structured data
              if (!response.includes('{') && !response.includes('}')) {
                log('🔧 Plain text response detected, creating structured fallback...');

                reviewData = {
                  issues: [
                    {
                      file: 'AI_RESPONSE',
                      line: 1,
                      ruleId: 'ai/raw_response',
                      message: response,
                      severity: 'info',
                      category: 'documentation',
                    },
                  ],
                };
              } else {
                // Fallback: treat the entire response as an issue
                log('🔧 Creating fallback response from non-JSON content...');
                reviewData = {
                  issues: [
                    {
                      file: 'AI_RESPONSE',
                      line: 1,
                      ruleId: 'ai/raw_response',
                      message: response,
                      severity: 'info',
                      category: 'documentation',
                    },
                  ],
                };
              }
            }
          } else {
            // No JSON found at all - treat as plain text response
            log('🔧 No JSON found in response, treating as plain text...');
            reviewData = {
              issues: [
                {
                  file: 'AI_RESPONSE',
                  line: 1,
                  ruleId: 'ai/raw_response',
                  message: response,
                  severity: 'info',
                  category: 'documentation',
                },
              ],
            };
          }
        }
      }

      // Decide how to interpret the parsed JSON based on the effective schema and the shape of data
      // Built-ins:
      //  - 'code-review' → expects { issues: [...] }
      //  - 'overview' / assistants → expects { text: string, ... }
      //  - 'plain' → handled earlier
      //  - custom (object/file path) → free-form object, ensure output.text fallback
      const looksLikeTextOutput =
        reviewData &&
        typeof reviewData === 'object' &&
        typeof (reviewData as any).text === 'string' &&
        String((reviewData as any).text).trim().length > 0;

      // Treat as custom/text-style when:
      //  - explicit custom schema
      //  - schema is any non code-review built-in like 'overview', 'issue-assistant', 'comment-assistant'
      //  - or schema is unknown/undefined but the payload clearly contains a text field
      const isCustomSchema =
        _schema === 'custom' ||
        (_schema && (_schema.startsWith('./') || _schema.endsWith('.json'))) ||
        (_schema && _schema !== 'code-review' && !_schema.includes('output/')) ||
        (!_schema && looksLikeTextOutput);

      const _debugSchemaLogging =
        this.config.debug === true || process.env.VISOR_DEBUG_AI_SESSIONS === 'true';
      if (_debugSchemaLogging) {
        const details = {
          schema: _schema,
          isCustomSchema,
          isCustomLiteral: _schema === 'custom',
          startsWithDotSlash: typeof _schema === 'string' ? _schema.startsWith('./') : false,
          endsWithJson: typeof _schema === 'string' ? _schema.endsWith('.json') : false,
          notCodeReview: _schema !== 'code-review',
          noOutputPrefix: typeof _schema === 'string' ? !_schema.includes('output/') : false,
        };
        try {
          log(`🔍 Schema detection: ${JSON.stringify(details)}`);
        } catch {
          // Fallback if JSON.stringify throws on unexpected values
          log(
            `🔍 Schema detection: _schema="${String(_schema)}", isCustomSchema=${isCustomSchema}`
          );
        }
      }

      if (isCustomSchema) {
        // For custom schemas, preserve ALL fields from the parsed JSON and make sure
        // we always have something renderable in templates (e.g., output.text).
        log('📋 Custom schema detected - preserving all fields from parsed JSON');
        log(`📊 Schema: ${_schema}`);
        try {
          log(`📊 Custom schema keys: ${Object.keys(reviewData).join(', ')}`);
        } catch {}

        // Ensure "output" is an object and has a sensible text fallback for templates
        const out: Record<string, unknown> =
          reviewData && typeof reviewData === 'object' ? (reviewData as any) : ({} as any);

        const hasText =
          typeof (out as any).text === 'string' && String((out as any).text).trim().length > 0;
        if (!hasText) {
          // Build a fallback string from the raw response or issue messages if available
          let fallbackText = '';
          try {
            if (
              Array.isArray((reviewData as any)?.issues) &&
              (reviewData as any).issues.length > 0
            ) {
              // Join issue messages into a readable block
              fallbackText = (reviewData as any).issues
                .map((i: any) => (i && (i.message || i.text || i.response)) as string)
                .filter((s: any) => typeof s === 'string' && s.trim().length > 0)
                .join('\n');
            }
          } catch {}
          if (!fallbackText && typeof response === 'string' && response.trim()) {
            // Use raw provider response (trim and bound length for safety)
            fallbackText = response.trim().slice(0, 60000);
          }
          if (fallbackText) {
            (out as any).text = fallbackText;
          }
        }

        const result: ReviewSummary & { output?: unknown } = {
          // Keep issues empty for custom-schema rendering; consumers read from output.*
          issues: [],
          output: out,
        };

        log(
          '✅ Successfully created ReviewSummary with custom schema output (with fallback text when needed)'
        );
        return result;
      }

      // Standard code-review schema processing (only when schema is explicitly code-review
      // or when the payload clearly has an issues array)
      log('🔍 Validating parsed review data...');
      log(`📊 Overall score: ${0}`);
      log(`📋 Total issues: ${reviewData.issues?.length || 0}`);
      log(
        `🚨 Critical issues: ${reviewData.issues?.filter((i: { severity?: string }) => i.severity === 'critical').length || 0}`
      );
      log(`💬 Comments count: ${Array.isArray(reviewData.issues) ? reviewData.issues.length : 0}`);

      // Process issues from the simplified format; if we don't have issues and the
      // data looks like a text-style output, route through the custom path above.
      const processedIssues = Array.isArray((reviewData as any).issues)
        ? (reviewData as any).issues.map((issue: any, index: number) => {
            log(`🔍 Processing issue ${index + 1}:`, issue);
            return {
              file: issue.file || 'unknown',
              line: issue.line || 1,
              endLine: issue.endLine,
              ruleId: issue.ruleId || `${issue.category || 'general'}/unknown`,
              message: issue.message || '',
              severity: issue.severity,
              category: issue.category,
              suggestion: issue.suggestion,
              replacement: issue.replacement,
            } as ReviewIssue;
          })
        : [];

      // Validate and convert to ReviewSummary format
      const result: ReviewSummary = {
        issues: processedIssues,
      };

      // Log issue counts
      const criticalCount = (result.issues || []).filter(i => i.severity === 'critical').length;
      if (criticalCount > 0) {
        log(`🚨 Found ${criticalCount} critical severity issue(s)`);
      }
      log(`📈 Total issues: ${(result.issues || []).length}`);

      log('✅ Successfully created ReviewSummary');
      return result;
    } catch (error) {
      const detailed = this.config.debug === true || process.env.VISOR_DEBUG_AI_SESSIONS === 'true';
      const message = error instanceof Error ? error.message : String(error);

      if (detailed) {
        logger.debug(`❌ Failed to parse AI response: ${message}`);
        logger.debug('📄 FULL RAW RESPONSE:');
        logger.debug('='.repeat(80));
        logger.debug(response);
        logger.debug('='.repeat(80));
        logger.debug(`📏 Response length: ${response.length} characters`);

        if (error instanceof SyntaxError) {
          logger.debug('🔍 JSON parsing error - the response may not be valid JSON');
          logger.debug(`🔍 Error details: ${error.message}`);

          const errorMatch = error.message.match(/position (\d+)/);
          if (errorMatch) {
            const position = parseInt(errorMatch[1]);
            logger.debug(`🔍 Error at position ${position}:`);
            const start = Math.max(0, position - 50);
            const end = Math.min(response.length, position + 50);
            logger.debug(`🔍 Context: "${response.substring(start, end)}"`);
            logger.debug(`🔍 Response beginning: "${response.substring(0, 100)}"`);
          }

          if (response.includes('I cannot')) {
            logger.debug('🔍 Response appears to be a refusal/explanation rather than JSON');
          }
          if (response.includes('```')) {
            logger.debug('🔍 Response appears to contain markdown code blocks');
          }
          if (response.startsWith('<')) {
            logger.debug('🔍 Response appears to start with XML/HTML');
          }
        }
      } else {
        logger.error(`❌ Failed to parse AI response: ${message}`);
      }

      throw new Error(
        `Invalid AI response format: ${error instanceof Error ? error.message : 'Unknown error'}`
      );
    }
  }

  /**
   * Extract JSON from a response that might contain surrounding text
   * Uses proper bracket matching to find valid JSON objects or arrays
   */
  private extractJsonFromResponse(response: string): string | null {
    const text = response.trim();

    // Try to find JSON objects first (higher priority)
    let bestJson = this.findJsonWithBracketMatching(text, '{', '}');

    // If no object found, try arrays
    if (!bestJson) {
      bestJson = this.findJsonWithBracketMatching(text, '[', ']');
    }

    return bestJson;
  }

  /**
   * Find JSON with proper bracket matching to avoid false positives
   */
  private findJsonWithBracketMatching(
    text: string,
    openChar: string,
    closeChar: string
  ): string | null {
    const firstIndex = text.indexOf(openChar);
    if (firstIndex === -1) return null;

    let depth = 0;
    let inString = false;
    let escaping = false;

    for (let i = firstIndex; i < text.length; i++) {
      const char = text[i];

      if (escaping) {
        escaping = false;
        continue;
      }

      if (char === '\\' && inString) {
        escaping = true;
        continue;
      }

      if (char === '"' && !escaping) {
        inString = !inString;
        continue;
      }

      if (!inString) {
        if (char === openChar) {
          depth++;
        } else if (char === closeChar) {
          depth--;
          if (depth === 0) {
            // Found matching closing bracket
            const candidate = text.substring(firstIndex, i + 1);
            try {
              JSON.parse(candidate); // Validate it's actually valid JSON
              return candidate;
            } catch {
              // This wasn't valid JSON, keep looking
              break;
            }
          }
        }
      }
    }

    return null;
  }

  /**
   * Generate mock response for testing
   */
  private async generateMockResponse(
    _prompt: string,
    _checkName?: string,
    _schema?: string | Record<string, unknown>
  ): Promise<string> {
    // Simulate some processing time
    await new Promise(resolve => setTimeout(resolve, 500));

    // Schema-accurate mocks for default flows
    const name = (_checkName || '').toLowerCase();
    if (name.includes('extract-facts')) {
      const arr = Array.from({ length: 6 }, (_, i) => ({
        id: `fact-${i + 1}`,
        category: 'Feature',
        claim: `claim-${i + 1}`,
        verifiable: true,
        refs: [{ path: 'src/check-execution-engine.ts', lines: '6400-6460' }],
      }));
      return JSON.stringify(arr);
    }
    if (name.includes('validate-fact')) {
      const idMatch = _prompt.match(/Fact ID:\s*([\w\-]+)/i);
      const claimMatch = _prompt.match(/\*\*Claim:\*\*\s*(.+)/i);
      const attemptMatch = _prompt.match(/Attempt:\s*(\d+)/i);
      const factId = idMatch ? idMatch[1] : 'fact-1';
      const claim = claimMatch ? claimMatch[1].trim() : 'unknown-claim';
      const n = Number(factId.split('-')[1] || '0');
      const attempt = attemptMatch ? Number(attemptMatch[1]) : 0;
      const isValid = attempt >= 1 ? true : !(n >= 1 && n <= 3);
      return JSON.stringify({
        fact_id: factId,
        claim,
        is_valid: isValid,
        confidence: 'high',
        evidence: isValid ? 'verified' : 'not found',
        correction: isValid ? null : `correct ${claim}`,
      });
    }
    if (name.includes('issue-assistant') || name.includes('comment-assistant')) {
      const text = '### Assistant Reply';
      const intent = name.includes('issue') ? 'issue_triage' : 'comment_reply';
      return JSON.stringify({ text, intent });
    }
    // Fallback
    const mockResponse = { content: JSON.stringify({ issues: [], summary: { totalIssues: 0 } }) };
    return JSON.stringify(mockResponse);
  }

  /**
   * Get the API key source for debugging (without revealing the key)
   */
  private getApiKeySource(): string {
    if (process.env.CLAUDE_CODE_API_KEY && this.config.provider === 'claude-code') {
      return 'CLAUDE_CODE_API_KEY';
    }
    if (process.env.GOOGLE_API_KEY && this.config.provider === 'google') {
      return 'GOOGLE_API_KEY';
    }
    if (process.env.ANTHROPIC_API_KEY && this.config.provider === 'anthropic') {
      return 'ANTHROPIC_API_KEY';
    }
    if (process.env.OPENAI_API_KEY && this.config.provider === 'openai') {
      return 'OPENAI_API_KEY';
    }
    if (this.config.provider === 'bedrock') {
      if (process.env.AWS_BEDROCK_API_KEY) {
        return 'AWS_BEDROCK_API_KEY';
      }
      if (process.env.AWS_ACCESS_KEY_ID && process.env.AWS_SECRET_ACCESS_KEY) {
        return 'AWS_ACCESS_KEY_ID/AWS_SECRET_ACCESS_KEY';
      }
    }
    return 'unknown';
  }
}<|MERGE_RESOLUTION|>--- conflicted
+++ resolved
@@ -43,15 +43,12 @@
   mcpServers?: Record<string, import('./types/config').McpServerConfig>;
   // Enable delegate tool for task distribution to subagents
   enableDelegate?: boolean;
-<<<<<<< HEAD
   // Retry configuration for AI provider calls
   retry?: import('./types/config').AIRetryConfig;
   // Fallback configuration for provider failures
   fallback?: import('./types/config').AIFallbackConfig;
-=======
   // Enable Edit and Create tools for file modification
   allowEdit?: boolean;
->>>>>>> 528a5e91
 }
 
 export interface AIDebugInfo {
@@ -1395,7 +1392,6 @@
         (options as any).enableDelegate = this.config.enableDelegate;
       }
 
-<<<<<<< HEAD
       // Pass retry configuration to ProbeAgent
       if (this.config.retry) {
         (options as any).retry = this.config.retry;
@@ -1404,11 +1400,11 @@
       // Pass fallback configuration to ProbeAgent
       if (this.config.fallback) {
         (options as any).fallback = this.config.fallback;
-=======
+      }
+
       // Enable Edit and Create tools if configured
       if (this.config.allowEdit !== undefined) {
         (options as any).allowEdit = this.config.allowEdit;
->>>>>>> 528a5e91
       }
 
       // Add provider-specific options if configured
