import { CheckProvider, CheckProviderConfig } from './check-provider.interface';
import { PRInfo } from '../pr-analyzer';
import { ReviewSummary } from '../reviewer';
import { AIReviewService, AIReviewConfig } from '../ai-review-service';
import { EnvironmentResolver } from '../utils/env-resolver';
import { IssueFilter } from '../issue-filter';
import { Liquid } from 'liquidjs';
import { createExtendedLiquid } from '../liquid-extensions';
import fs from 'fs/promises';
import path from 'path';
import { trace, context as otContext } from '../telemetry/lazy-otel';
import {
  captureCheckInputContext,
  captureCheckOutput,
  captureProviderCall,
} from '../telemetry/state-capture';

/**
 * AI-powered check provider using probe agent
 */
export class AICheckProvider extends CheckProvider {
  private aiReviewService: AIReviewService;
  private liquidEngine: Liquid;

  constructor() {
    super();
    this.aiReviewService = new AIReviewService();
    this.liquidEngine = createExtendedLiquid();
  }

  getName(): string {
    return 'ai';
  }

  getDescription(): string {
    return 'AI-powered code review using Google Gemini, Anthropic Claude, OpenAI GPT, or AWS Bedrock models';
  }

  async validateConfig(config: unknown): Promise<boolean> {
    if (!config || typeof config !== 'object') {
      return false;
    }

    const cfg = config as CheckProviderConfig;

    // Type must be 'ai'
    if (cfg.type !== 'ai') {
      return false;
    }

    // Check for prompt or focus
    const prompt = cfg.prompt || cfg.focus;
    if (typeof prompt !== 'string') {
      return false;
    }

    // Focus is now config-driven - any string value is acceptable
    // No validation needed here as focus is just a hint to the AI

    // Validate AI provider config if present
    if (cfg.ai) {
      if (
        cfg.ai.provider &&
        !['google', 'anthropic', 'openai', 'bedrock', 'mock'].includes(cfg.ai.provider as string)
      ) {
        return false;
      }

      // Validate mcpServers if present
      if (cfg.ai.mcpServers) {
        if (!this.validateMcpServers(cfg.ai.mcpServers)) {
          return false;
        }
      }
    }

    // Validate check-level MCP servers if present
    const checkLevelMcpServers = (cfg as CheckProviderConfig & { ai_mcp_servers?: unknown })
      .ai_mcp_servers;
    if (checkLevelMcpServers) {
      if (!this.validateMcpServers(checkLevelMcpServers)) {
        return false;
      }
    }

    return true;
  }

  /**
   * Validate MCP servers configuration
   */
  private validateMcpServers(mcpServers: unknown): boolean {
    if (typeof mcpServers !== 'object' || mcpServers === null) {
      return false;
    }

    for (const serverConfig of Object.values(mcpServers)) {
      if (!serverConfig || typeof serverConfig !== 'object') {
        return false;
      }
      const config = serverConfig as { command?: unknown; args?: unknown };
      if (typeof config.command !== 'string') {
        return false;
      }
      if (config.args !== undefined && !Array.isArray(config.args)) {
        return false;
      }
    }

    return true;
  }

  /**
   * Group files by their file extension for template context
   */
  private groupFilesByExtension(
    files: import('../pr-analyzer').PRFile[]
  ): Record<string, import('../pr-analyzer').PRFile[]> {
    const grouped: Record<string, import('../pr-analyzer').PRFile[]> = {};

    files.forEach(file => {
      const parts = file.filename.split('.');
      const ext = parts.length > 1 ? parts.pop()?.toLowerCase() || 'noext' : 'noext';
      if (!grouped[ext]) {
        grouped[ext] = [];
      }
      grouped[ext].push(file);
    });

    return grouped;
  }

  /**
   * Process prompt configuration to resolve final prompt string
   */
  private async processPrompt(
    promptConfig: string,
    prInfo: PRInfo,
    eventContext?: Record<string, unknown>,
    dependencyResults?: Map<string, ReviewSummary>,
    outputHistory?: Map<string, unknown[]>
  ): Promise<string> {
    let promptContent: string;

    // Auto-detect if it's a file path or inline content
    if (await this.isFilePath(promptConfig)) {
      promptContent = await this.loadPromptFromFile(promptConfig);
    } else {
      promptContent = promptConfig;
    }

    // Process Liquid templates in the prompt
    return await this.renderPromptTemplate(
      promptContent,
      prInfo,
      eventContext,
      dependencyResults,
      outputHistory
    );
  }

  /**
   * Detect if a string is likely a file path and if the file exists
   */
  private async isFilePath(str: string): Promise<boolean> {
    // Quick checks to exclude obvious non-file-path content
    if (!str || str.trim() !== str || str.length > 512) {
      return false;
    }

    // Exclude strings that are clearly content (contain common content indicators)
    // But be more careful with paths that might contain common words as directory names
    if (
      /\s{2,}/.test(str) || // Multiple consecutive spaces
      /\n/.test(str) || // Contains newlines
      /^(please|analyze|review|check|find|identify|look|search)/i.test(str.trim()) || // Starts with command words
      str.split(' ').length > 8 // Too many words for a typical file path
    ) {
      return false;
    }

    // For strings with path separators, be more lenient about common words
    // as they might be legitimate directory names
    if (!/[\/\\]/.test(str)) {
      // Only apply strict English word filter to non-path strings
      if (/\b(the|and|or|but|for|with|by|from|in|on|at|as)\b/i.test(str)) {
        return false;
      }
    }

    // Positive indicators for file paths
    const hasFileExtension = /\.[a-zA-Z0-9]{1,10}$/i.test(str);
    const hasPathSeparators = /[\/\\]/.test(str);
    const isRelativePath = /^\.{1,2}\//.test(str);
    const isAbsolutePath = path.isAbsolute(str);
    const hasTypicalFileChars = /^[a-zA-Z0-9._\-\/\\:~]+$/.test(str);

    // Must have at least one strong indicator
    if (!(hasFileExtension || isRelativePath || isAbsolutePath || hasPathSeparators)) {
      return false;
    }

    // Must contain only typical file path characters
    if (!hasTypicalFileChars) {
      return false;
    }

    // Additional validation for suspected file paths
    try {
      // Try to resolve and check if file exists
      let resolvedPath: string;

      if (path.isAbsolute(str)) {
        resolvedPath = path.normalize(str);
      } else {
        // Resolve relative to current working directory
        resolvedPath = path.resolve(process.cwd(), str);
      }

      // Check if file exists
      const fs = require('fs').promises;
      try {
        const stat = await fs.stat(resolvedPath);
        return stat.isFile();
      } catch {
        // File doesn't exist, but might still be a valid file path format
        // Return true if it has strong file path indicators
        return hasFileExtension && (isRelativePath || isAbsolutePath || hasPathSeparators);
      }
    } catch {
      return false;
    }
  }

  /**
   * Load prompt content from file with security validation
   */
  private async loadPromptFromFile(promptPath: string): Promise<string> {
    // Enforce .liquid file extension for all prompt files
    if (!promptPath.endsWith('.liquid')) {
      throw new Error('Prompt file must have .liquid extension');
    }

    let resolvedPath: string;

    if (path.isAbsolute(promptPath)) {
      // Absolute path - use as-is
      resolvedPath = promptPath;
    } else {
      // Relative path - resolve relative to current working directory
      resolvedPath = path.resolve(process.cwd(), promptPath);
    }

    // Security: For relative paths, ensure they don't escape the current directory
    if (!path.isAbsolute(promptPath)) {
      const normalizedPath = path.normalize(resolvedPath);
      const currentDir = path.resolve(process.cwd());
      if (!normalizedPath.startsWith(currentDir)) {
        throw new Error('Invalid prompt file path: path traversal detected');
      }
    }

    // Security: Check for obvious path traversal patterns
    if (promptPath.includes('../..')) {
      throw new Error('Invalid prompt file path: path traversal detected');
    }

    try {
      const promptContent = await fs.readFile(resolvedPath, 'utf-8');
      return promptContent;
    } catch (error) {
      throw new Error(
        `Failed to load prompt from ${resolvedPath}: ${
          error instanceof Error ? error.message : 'Unknown error'
        }`
      );
    }
  }

  /**
   * Render Liquid template in prompt with comprehensive event context
   */
  private async renderPromptTemplate(
    promptContent: string,
    prInfo: PRInfo,
    eventContext?: Record<string, unknown>,
    dependencyResults?: Map<string, ReviewSummary>,
    outputHistory?: Map<string, unknown[]>
  ): Promise<string> {
    // Build outputs_raw from -raw keys (aggregate parent values)
    const outputsRaw: Record<string, unknown> = {};
    if (dependencyResults) {
      for (const [k, v] of dependencyResults.entries()) {
        if (typeof k !== 'string') continue;
        if (k.endsWith('-raw')) {
          const name = k.slice(0, -4);
          const summary = v as ReviewSummary & { output?: unknown };
          outputsRaw[name] = summary.output !== undefined ? summary.output : summary;
        }
      }
    }

    // Note: We intentionally do NOT expose any special `fact_validation` object
    // in the template context. Templates should derive everything from
    // outputs / outputs_history / memory helpers to avoid hidden magic.

    // Create comprehensive template context with PR and event information
    const templateContext = {
      // PR Information
      pr: {
        number: prInfo.number,
        title: prInfo.title,
        body: prInfo.body,
        author: prInfo.author,
        baseBranch: prInfo.base,
        headBranch: prInfo.head,
        isIncremental: prInfo.isIncremental,
        filesChanged: prInfo.files?.map(f => f.filename) || [],
        totalAdditions: prInfo.files?.reduce((sum, f) => sum + f.additions, 0) || 0,
        totalDeletions: prInfo.files?.reduce((sum, f) => sum + f.deletions, 0) || 0,
        totalChanges: prInfo.files?.reduce((sum, f) => sum + f.changes, 0) || 0,
        base: prInfo.base,
        head: prInfo.head,
      },

      // File Details
      files: prInfo.files || [],
      description: prInfo.body || '',

      // GitHub Event Context
      event: eventContext
        ? {
            name: eventContext.event_name || 'unknown',
            action: eventContext.action,
            isPullRequest: !prInfo.isIssue, // Set based on whether this is a PR or an issue

            // Repository Info
            repository: eventContext.repository
              ? {
                  owner: (eventContext.repository as { owner?: { login?: string } })?.owner?.login,
                  name: (eventContext.repository as { name?: string })?.name,
                  fullName: eventContext.repository
                    ? `${(eventContext.repository as { owner?: { login?: string } })?.owner?.login}/${(eventContext.repository as { name?: string })?.name}`
                    : undefined,
                }
              : undefined,

            // Comment Data (for comment events)
            comment: eventContext.comment
              ? {
                  body: (eventContext.comment as { body?: string })?.body,
                  author: (eventContext.comment as { user?: { login?: string } })?.user?.login,
                }
              : undefined,

            // Issue Data (for issue events)
            issue: eventContext.issue
              ? {
                  number: (eventContext.issue as { number?: number })?.number,
                  title: (eventContext.issue as { title?: string })?.title,
                  body: (eventContext.issue as { body?: string })?.body,
                  state: (eventContext.issue as { state?: string })?.state,
                  author: (eventContext.issue as { user?: { login?: string } })?.user?.login,
                  labels: (eventContext.issue as { labels?: unknown[] })?.labels || [],
                  assignees:
                    (
                      eventContext as { issue?: { assignees?: Array<{ login: string }> } }
                    )?.issue?.assignees?.map(a => a.login) || [],
                  createdAt: (eventContext.issue as { created_at?: string })?.created_at,
                  updatedAt: (eventContext.issue as { updated_at?: string })?.updated_at,
                  isPullRequest: !!(eventContext.issue as { pull_request?: unknown })?.pull_request,
                }
              : undefined,

            // Pull Request Event Data
            pullRequest: eventContext.pull_request
              ? {
                  number: (eventContext.pull_request as { number?: number })?.number,
                  state: (eventContext.pull_request as { state?: string })?.state,
                  draft: (eventContext.pull_request as { draft?: boolean })?.draft,
                  headSha: (eventContext.pull_request as { head?: { sha?: string } })?.head?.sha,
                  headRef: (eventContext.pull_request as { head?: { ref?: string } })?.head?.ref,
                  baseSha: (eventContext.pull_request as { base?: { sha?: string } })?.base?.sha,
                  baseRef: (eventContext.pull_request as { base?: { ref?: string } })?.base?.ref,
                }
              : undefined,

            // Raw event payload for advanced use cases
            payload: eventContext,
          }
        : undefined,

      // Utility data for templates
      utils: {
        // Date/time helpers
        now: new Date().toISOString(),
        today: new Date().toISOString().split('T')[0],

        // Dynamic file grouping by extension
        filesByExtension: this.groupFilesByExtension(prInfo.files || []),

        // File status categorizations
        addedFiles: (prInfo.files || []).filter(f => f.status === 'added'),
        modifiedFiles: (prInfo.files || []).filter(f => f.status === 'modified'),
        removedFiles: (prInfo.files || []).filter(f => f.status === 'removed'),
        renamedFiles: (prInfo.files || []).filter(f => f.status === 'renamed'),

        // Change analysis
        hasLargeChanges: (prInfo.files || []).some(f => f.changes > 50),
        totalFiles: (prInfo.files || []).length,
      },

      // Previous check outputs (dependency results)
      // Expose raw output directly if available, otherwise expose the result as-is
      outputs: dependencyResults
        ? Object.fromEntries(
            Array.from(dependencyResults.entries()).map(([checkName, result]) => [
              checkName,
              (() => {
                const summary = result as ReviewSummary & { output?: unknown };
                return summary.output !== undefined ? summary.output : summary;
              })(),
            ])
          )
        : {},
      // Alias for consistency with other providers
      outputs_history: (() => {
        const hist: Record<string, unknown[]> = {};
        if (outputHistory) {
          for (const [k, v] of outputHistory.entries()) hist[k] = v;
        }
        return hist;
      })(),
      // Stage-scoped history slice calculated from baseline captured by the flow runner.
      outputs_history_stage: (() => {
        const stage: Record<string, unknown[]> = {};
        try {
          const base = (eventContext as any)?.__stageHistoryBase as
            | Record<string, number>
            | undefined;
          if (!outputHistory || !base) return stage;
          for (const [k, v] of outputHistory.entries()) {
            const start = base[k] || 0;
            const arr = Array.isArray(v) ? (v as unknown[]) : [];
            stage[k] = arr.slice(start);
          }
        } catch {}
        return stage;
      })(),
      // New: outputs_raw exposes aggregate values (e.g., full arrays for forEach parents)
      outputs_raw: outputsRaw,
    };

    try {
      if (process.env.VISOR_DEBUG === 'true') {
        console.error(
          `[prompt-ctx] outputs.keys=${Object.keys((templateContext as any).outputs || {}).join(', ')} hist.validate-fact.len=${(() => {
            try {
              const h = (templateContext as any).outputs_history || {};
              const v = h['validate-fact'];
              return Array.isArray(v) ? v.length : 0;
            } catch {
              return 0;
            }
          })()}`
        );
      }
    } catch {}

    try {
      return await this.liquidEngine.parseAndRender(promptContent, templateContext);
    } catch (error) {
      try {
        if (process.env.VISOR_DEBUG === 'true') {
          const lines = promptContent.split(/\r?\n/);
          const preview = lines
            .slice(0, 20)
            .map((l, i) => `${(i + 1).toString().padStart(3, ' ')}| ${l}`)
            .join('\n');
          try {
            process.stderr.write(
              '[prompt-error] First 20 lines of prompt before Liquid render:\n' + preview + '\n'
            );
          } catch {}
        }
      } catch {}
      throw new Error(
        `Failed to render prompt template: ${
          error instanceof Error ? error.message : 'Unknown error'
        }`
      );
    }
  }

  async execute(
    prInfo: PRInfo,
    config: CheckProviderConfig,
    _dependencyResults?: Map<string, ReviewSummary>,
    sessionInfo?: { parentSessionId?: string; reuseSession?: boolean }
  ): Promise<ReviewSummary> {
    // Apply environment configuration if present
    if (config.env) {
      const result = EnvironmentResolver.withTemporaryEnv(config.env, () => {
        // This will be executed with the temporary environment
        return this.executeWithConfig(prInfo, config, _dependencyResults, sessionInfo);
      });

      if (result instanceof Promise) {
        return result;
      }
      return result;
    }

    return this.executeWithConfig(prInfo, config, _dependencyResults, sessionInfo);
  }

  private async executeWithConfig(
    prInfo: PRInfo,
    config: CheckProviderConfig,
    _dependencyResults?: Map<string, ReviewSummary>,
    sessionInfo?: {
      parentSessionId?: string;
      reuseSession?: boolean;
    } & import('./check-provider.interface').ExecutionContext
  ): Promise<ReviewSummary> {
    try {
      if (process.env.VISOR_DEBUG === 'true') {
        console.error(`[ai-exec] step=${String((config as any).checkName || 'unknown')}`);
      }
    } catch {}
    // Extract AI configuration - only set properties that are explicitly provided
    const aiConfig: AIReviewConfig = {};

    // Check-level AI configuration (ai object)
    if (config.ai) {
      // Only set properties that are actually defined to avoid overriding env vars
      if (config.ai.apiKey !== undefined) {
        aiConfig.apiKey = config.ai.apiKey as string;
      }
      if (config.ai.model !== undefined) {
        aiConfig.model = config.ai.model as string;
      }
      if (config.ai.timeout !== undefined) {
        aiConfig.timeout = config.ai.timeout as number;
      }
      if (config.ai.provider !== undefined) {
        aiConfig.provider = config.ai.provider as
          | 'google'
          | 'anthropic'
          | 'openai'
          | 'bedrock'
          | 'mock';
      }
      if (config.ai.debug !== undefined) {
        aiConfig.debug = config.ai.debug as boolean;
      }
      if (config.ai.enableDelegate !== undefined) {
        aiConfig.enableDelegate = config.ai.enableDelegate as boolean;
      }
      if (config.ai.allowEdit !== undefined) {
        aiConfig.allowEdit = config.ai.allowEdit as boolean;
      }
      if (config.ai.skip_code_context !== undefined) {
        // eslint-disable-next-line @typescript-eslint/no-explicit-any
        (aiConfig as any).skip_code_context = config.ai.skip_code_context as boolean;
      }
      if (config.ai.retry !== undefined) {
        aiConfig.retry = config.ai.retry as import('../types/config').AIRetryConfig;
      }
      if (config.ai.fallback !== undefined) {
        aiConfig.fallback = config.ai.fallback as import('../types/config').AIFallbackConfig;
      }
    }

    // Check-level AI model and provider (top-level properties)
    if (config.ai_model !== undefined) {
      aiConfig.model = config.ai_model as string;
    }
    if (config.ai_provider !== undefined) {
      aiConfig.provider = config.ai_provider as
        | 'google'
        | 'anthropic'
        | 'openai'
        | 'bedrock'
        | 'mock';
    }

    // Get custom prompt from config - REQUIRED, no fallbacks
    const customPrompt = config.prompt;

    if (!customPrompt) {
      throw new Error(
        `No prompt defined for check. All checks must have prompts defined in .visor.yaml configuration.`
      );
    }

    // Setup MCP tools from multiple configuration levels
    const mcpServers: Record<string, import('../types/config').McpServerConfig> = {};

    // 1. Start with global MCP servers (from visor config root)
    const globalConfig = config as CheckProviderConfig & {
      ai_mcp_servers?: Record<string, import('../types/config').McpServerConfig>;
    };
    if (globalConfig.ai_mcp_servers) {
      Object.assign(mcpServers, globalConfig.ai_mcp_servers);
    }

    // 2. Add check-level MCP servers (overrides global)
    if (config.ai_mcp_servers) {
      Object.assign(mcpServers, config.ai_mcp_servers);
    }

    // 3. Add ai.mcpServers (overrides everything)
    if (config.ai?.mcpServers) {
      Object.assign(mcpServers, config.ai.mcpServers);
    }

    // Pass MCP server config directly to AI service (unless tools are disabled)
    if (Object.keys(mcpServers).length > 0 && !config.ai?.disable_tools) {
      // eslint-disable-next-line @typescript-eslint/no-explicit-any
      (aiConfig as any).mcpServers = mcpServers;
      // no noisy diagnostics here
    } else if (config.ai?.disable_tools) {
      // silently skip MCP when tools disabled
    }

    // Build template context for state capture
    const templateContext = {
      pr: {
        number: prInfo.number,
        title: prInfo.title,
        author: prInfo.author,
        branch: prInfo.head,
        base: prInfo.base,
      },
      files: prInfo.files,
      outputs: _dependencyResults
        ? Object.fromEntries(
            Array.from(_dependencyResults.entries()).map(([checkName, result]) => [
              checkName,
              (result as any).output !== undefined ? (result as any).output : result,
            ])
          )
        : {},
    };

    // Capture input context in active OTEL span
    try {
      const span = trace.getSpan(otContext.active());
      if (span) {
        captureCheckInputContext(span, templateContext);
      }
    } catch {
      // Ignore telemetry errors
    }
    // Fallback NDJSON for input context (non-OTEL environments)
    try {
      const checkId = (config as any).checkName || (config as any).id || 'unknown';
      const ctxJson = JSON.stringify(templateContext);
      const { emitNdjsonSpanWithEvents } = require('../telemetry/fallback-ndjson');
      emitNdjsonSpanWithEvents(
        'visor.check',
        { 'visor.check.id': checkId, 'visor.check.input.context': ctxJson },
        []
      );
    } catch {}

    // Process prompt with Liquid templates and file loading
    // Skip event context (PR diffs, files, etc.) if requested
    const eventContext = config.ai?.skip_code_context ? {} : config.eventContext;
    // Thread stageHistoryBase via eventContext for prompt rendering so
    // Liquid templates can get outputs_history_stage (computed from baseline).
    const ctxWithStage = {
      ...(eventContext || {}),
      __stageHistoryBase: (sessionInfo as any)?.stageHistoryBase as
        | Record<string, number>
        | undefined,
    } as Record<string, unknown>;

    const processedPrompt = await this.processPrompt(
      customPrompt,
      prInfo,
      ctxWithStage,
      _dependencyResults,
      (config as any).__outputHistory as Map<string, unknown[]> | undefined
    );

    // No implicit prompt mutations here — prompts should come from YAML.

    // Test hook: capture the FINAL prompt (with PR context) before provider invocation
    try {
      const stepName = (config as any).checkName || 'unknown';
      const serviceForCapture = new AIReviewService(aiConfig);
      const finalPrompt = await (serviceForCapture as any).buildCustomPrompt(
        prInfo,
        processedPrompt,
        config.schema,
        { checkName: (config as any).checkName }
      );
      sessionInfo?.hooks?.onPromptCaptured?.({
        step: String(stepName),
        provider: 'ai',
        prompt: finalPrompt,
      });
      // capture hook retained; no extra console diagnostics
    } catch {}

    // Test hook: mock output for this step (short-circuit provider)
    try {
      const stepName = (config as any).checkName || 'unknown';
      const mock = sessionInfo?.hooks?.mockForStep?.(String(stepName));
      if (mock !== undefined) {
        return { issues: [], output: mock } as ReviewSummary & { output: unknown };
      }
    } catch {}

    // Create AI service with config - environment variables will be used if aiConfig is empty
    const service = new AIReviewService(aiConfig);

    // Pass the custom prompt and schema - no fallbacks
    const schema = config.schema as string | Record<string, unknown> | undefined;

    // Removed verbose AICheckProvider console diagnostics; rely on logger.debug when needed

    try {
      // No extra console diagnostics here

      let result: ReviewSummary;

      // Check if we should use session reuse (only if explicitly enabled on this check)
      // No extra reuse_ai_session console diagnostics
      const reuseEnabled =
        (config as any).reuse_ai_session === true ||
        typeof (config as any).reuse_ai_session === 'string';
      if (sessionInfo?.reuseSession && sessionInfo.parentSessionId && reuseEnabled) {
        // Safety: only reuse if the parent session actually exists
        try {
          const { SessionRegistry } = require('../session-registry');
          const reg = SessionRegistry.getInstance();
          if (!reg.hasSession(sessionInfo.parentSessionId)) {
            if (aiConfig.debug || process.env.VISOR_DEBUG === 'true') {
              console.warn(
                `⚠️  Parent session ${sessionInfo.parentSessionId} not found; creating a new session for ${config.checkName}`
              );
            }
            // Fall back to new session
            const fresh = await service.executeReview(
              prInfo,
              processedPrompt,
              schema,
              config.checkName,
              config.sessionId
            );
            return {
              ...fresh,
              issues: new IssueFilter(config.suppressionEnabled !== false).filterIssues(
                fresh.issues || [],
                process.cwd()
              ),
            };
          }
        } catch {}
        // Get session_mode from config, default to 'clone'
        const sessionMode = (config.session_mode as 'clone' | 'append') || 'clone';

        if (aiConfig.debug) {
          console.error(
            `🔄 Debug: Using session reuse with parent session: ${sessionInfo.parentSessionId} (mode: ${sessionMode})`
          );
        }
        result = await service.executeReviewWithSessionReuse(
          prInfo,
          processedPrompt,
          sessionInfo.parentSessionId,
          schema,
          config.checkName,
          sessionMode
        );
      } else {
        if (aiConfig.debug) {
          console.error(`🆕 Debug: Creating new AI session for check: ${config.checkName}`);
        }
        result = await service.executeReview(
          prInfo,
          processedPrompt,
          schema,
          config.checkName,
          config.sessionId
        );
      }

      // Apply issue suppression filtering
      const suppressionEnabled = config.suppressionEnabled !== false;
      const issueFilter = new IssueFilter(suppressionEnabled);
      const filteredIssues = issueFilter.filterIssues(result.issues || [], process.cwd());

      const finalResult = {
        ...result,
        issues: filteredIssues,
      };

      // Capture AI provider call and output in active OTEL span
      try {
        const span = trace.getSpan(otContext.active());
        if (span) {
          captureProviderCall(
            span,
            'ai',
            {
              prompt: processedPrompt.substring(0, 500), // Preview only
              model: aiConfig.model,
            },
            {
              content: JSON.stringify(finalResult).substring(0, 500),
              tokens: (result as any).usage?.totalTokens,
            }
          );
          const outputForSpan = (finalResult as { output?: unknown }).output ?? finalResult;
          captureCheckOutput(span, outputForSpan);
        }
      } catch {
        // Ignore telemetry errors
      }
      // Fallback NDJSON for output (non-OTEL environments)
      try {
        const checkId = (config as any).checkName || (config as any).id || 'unknown';
        const outJson = JSON.stringify((finalResult as any).output ?? finalResult);
        const { emitNdjsonSpanWithEvents } = require('../telemetry/fallback-ndjson');
        emitNdjsonSpanWithEvents(
          'visor.check',
          { 'visor.check.id': checkId, 'visor.check.output': outJson },
          []
        );
      } catch {}

      return finalResult;
    } catch (error) {
      const errorMessage = error instanceof Error ? error.message : String(error);

      // Log detailed error information
      console.error(`❌ AI Check Provider Error for check: ${errorMessage}`);

      // Check if this is a critical error (authentication, rate limits, etc)
      const isCriticalError =
        errorMessage.includes('API rate limit') ||
        errorMessage.includes('403') ||
        errorMessage.includes('401') ||
        errorMessage.includes('authentication') ||
        errorMessage.includes('API key');

      if (isCriticalError) {
        console.error(`🚨 CRITICAL ERROR: AI provider authentication or rate limit issue detected`);
        console.error(`🚨 This check cannot proceed without valid API credentials`);
      }

      // Re-throw with more context
      throw new Error(`AI analysis failed: ${errorMessage}`);
    }
  }

  getSupportedConfigKeys(): string[] {
    return [
      'type',
      'prompt',
      'focus',
      'schema',
      'group',
      'ai.provider',
      'ai.model',
      'ai.apiKey',
      'ai.timeout',
      'ai.mcpServers',
      'ai.enableDelegate',
<<<<<<< HEAD
      'ai.retry',
      'ai.fallback',
=======
      'ai.allowEdit',
>>>>>>> 528a5e91
      'ai_model',
      'ai_provider',
      'ai_mcp_servers',
      'env',
    ];
  }

  async isAvailable(): Promise<boolean> {
    // Check if any AI API key is available
    return !!(
      process.env.GOOGLE_API_KEY ||
      process.env.ANTHROPIC_API_KEY ||
      process.env.OPENAI_API_KEY ||
      // AWS Bedrock credentials check
      (process.env.AWS_ACCESS_KEY_ID && process.env.AWS_SECRET_ACCESS_KEY) ||
      process.env.AWS_BEDROCK_API_KEY
    );
  }

  getRequirements(): string[] {
    return [
      'At least one of: GOOGLE_API_KEY, ANTHROPIC_API_KEY, OPENAI_API_KEY, or AWS credentials (AWS_ACCESS_KEY_ID and AWS_SECRET_ACCESS_KEY)',
      'Optional: MODEL_NAME environment variable',
      'Optional: AWS_REGION for Bedrock provider',
      'Network access to AI provider APIs',
    ];
  }
}<|MERGE_RESOLUTION|>--- conflicted
+++ resolved
@@ -871,12 +871,9 @@
       'ai.timeout',
       'ai.mcpServers',
       'ai.enableDelegate',
-<<<<<<< HEAD
       'ai.retry',
       'ai.fallback',
-=======
       'ai.allowEdit',
->>>>>>> 528a5e91
       'ai_model',
       'ai_provider',
       'ai_mcp_servers',
