--- conflicted
+++ resolved
@@ -889,15 +889,14 @@
       'ai.timeout',
       'ai.mcpServers',
       'ai.enableDelegate',
-<<<<<<< HEAD
+      // legacy persona/prompt keys supported in config
       'ai_persona',
       'ai_prompt_type',
       'ai_custom_prompt',
-=======
+      // new provider resilience and tools toggles
       'ai.retry',
       'ai.fallback',
       'ai.allowEdit',
->>>>>>> b2bb3982
       'ai_model',
       'ai_provider',
       'ai_mcp_servers',
