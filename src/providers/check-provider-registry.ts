import { CheckProvider } from './check-provider.interface';
import { AICheckProvider } from './ai-check-provider';
import { HttpCheckProvider } from './http-check-provider';
import { HttpInputProvider } from './http-input-provider';
import { HttpClientProvider } from './http-client-provider';
import { NoopCheckProvider } from './noop-check-provider';
import { LogCheckProvider } from './log-check-provider';
import { GitHubOpsProvider } from './github-ops-provider';
import { ClaudeCodeCheckProvider } from './claude-code-check-provider';
import { CommandCheckProvider } from './command-check-provider';
import { MemoryCheckProvider } from './memory-check-provider';

/**
 * Registry for managing check providers
 */
export class CheckProviderRegistry {
  private providers: Map<string, CheckProvider> = new Map();
  private static instance: CheckProviderRegistry;

  private constructor() {
    // Register default providers
    this.registerDefaultProviders();
  }

  /**
   * Get singleton instance
   */
  static getInstance(): CheckProviderRegistry {
    if (!CheckProviderRegistry.instance) {
      CheckProviderRegistry.instance = new CheckProviderRegistry();
    }
    return CheckProviderRegistry.instance;
  }

  /**
   * Register default built-in providers
   */
  private registerDefaultProviders(): void {
    // Register all built-in providers
    this.register(new AICheckProvider());
    this.register(new CommandCheckProvider());
    this.register(new HttpCheckProvider());
    this.register(new HttpInputProvider());
    this.register(new HttpClientProvider());
    this.register(new NoopCheckProvider());
    this.register(new LogCheckProvider());
<<<<<<< HEAD
    this.register(new MemoryCheckProvider());
=======
    this.register(new GitHubOpsProvider());
>>>>>>> 44cdd8f2

    // Try to register ClaudeCodeCheckProvider - it may fail if dependencies are missing
    try {
      this.register(new ClaudeCodeCheckProvider());
    } catch (error) {
      console.error(
        `Warning: Failed to register ClaudeCodeCheckProvider: ${
          error instanceof Error ? error.message : 'Unknown error'
        }`
      );
    }
  }

  /**
   * Register a check provider
   */
  register(provider: CheckProvider): void {
    const name = provider.getName();
    if (this.providers.has(name)) {
      throw new Error(`Provider '${name}' is already registered`);
    }
    this.providers.set(name, provider);
    // Only log provider registration in debug mode to avoid contaminating output
    if (process.env.VISOR_DEBUG === 'true') {
      console.error(`Registered check provider: ${name}`);
    }
  }

  /**
   * Unregister a check provider
   */
  unregister(name: string): void {
    if (!this.providers.has(name)) {
      throw new Error(`Provider '${name}' not found`);
    }
    this.providers.delete(name);
    // Send provider unregistration messages to stderr to avoid contaminating JSON output
    console.error(`Unregistered check provider: ${name}`);
  }

  /**
   * Get a provider by name
   */
  getProvider(name: string): CheckProvider | undefined {
    return this.providers.get(name);
  }

  /**
   * Get provider or throw if not found
   */
  getProviderOrThrow(name: string): CheckProvider {
    const provider = this.providers.get(name);
    if (!provider) {
      throw new Error(
        `Check provider '${name}' not found. Available providers: ${this.getAvailableProviders().join(', ')}`
      );
    }
    return provider;
  }

  /**
   * Check if a provider exists
   */
  hasProvider(name: string): boolean {
    return this.providers.has(name);
  }

  /**
   * Get all registered provider names
   */
  getAvailableProviders(): string[] {
    return Array.from(this.providers.keys());
  }

  /**
   * Get all providers
   */
  getAllProviders(): CheckProvider[] {
    return Array.from(this.providers.values());
  }

  /**
   * Get providers that are currently available (have required dependencies)
   */
  async getActiveProviders(): Promise<CheckProvider[]> {
    const providers = this.getAllProviders();
    const activeProviders: CheckProvider[] = [];

    for (const provider of providers) {
      if (await provider.isAvailable()) {
        activeProviders.push(provider);
      }
    }

    return activeProviders;
  }

  /**
   * List provider information
   */
  async listProviders(): Promise<
    Array<{
      name: string;
      description: string;
      available: boolean;
      requirements: string[];
    }>
  > {
    const providers = this.getAllProviders();
    const info = [];

    for (const provider of providers) {
      info.push({
        name: provider.getName(),
        description: provider.getDescription(),
        available: await provider.isAvailable(),
        requirements: provider.getRequirements(),
      });
    }

    return info;
  }

  /**
   * Reset registry (mainly for testing)
   */
  reset(): void {
    this.providers.clear();
    this.registerDefaultProviders();
  }

  /**
   * Clear singleton instance (for testing)
   */
  static clearInstance(): void {
    CheckProviderRegistry.instance = undefined!;
  }
}<|MERGE_RESOLUTION|>--- conflicted
+++ resolved
@@ -44,11 +44,8 @@
     this.register(new HttpClientProvider());
     this.register(new NoopCheckProvider());
     this.register(new LogCheckProvider());
-<<<<<<< HEAD
     this.register(new MemoryCheckProvider());
-=======
     this.register(new GitHubOpsProvider());
->>>>>>> 44cdd8f2
 
     // Try to register ClaudeCodeCheckProvider - it may fail if dependencies are missing
     try {
