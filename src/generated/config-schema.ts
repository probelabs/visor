--- conflicted
+++ resolved
@@ -508,7 +508,6 @@
           type: 'boolean',
           description: 'Enable the delegate tool for task distribution to subagents',
         },
-<<<<<<< HEAD
         retry: {
           $ref: '#/definitions/AIRetryConfig',
           description: 'Retry configuration for this provider',
@@ -516,12 +515,11 @@
         fallback: {
           $ref: '#/definitions/AIFallbackConfig',
           description: 'Fallback configuration for provider failures',
-=======
+        },
         allowEdit: {
           type: 'boolean',
           description:
             'Enable Edit and Create tools for file modification (disabled by default for security)',
->>>>>>> 528a5e91
         },
       },
       additionalProperties: false,
